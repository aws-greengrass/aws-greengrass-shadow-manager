--- conflicted
+++ resolved
@@ -86,7 +86,6 @@
     boolean deleteSyncInformation(String thingName, String shadowName);
 
     /**
-<<<<<<< HEAD
      * Attempts to get the shadow document version.
      *
      * @param thingName       Name of the Thing for the shadow topic prefix.
@@ -94,12 +93,12 @@
      * @return Optional containing the new shadow document version if document exists; Else an empty optional
      */
     Optional<Long> getShadowDocumentVersion(String thingName, String shadowName);
-=======
+
+    /**
      * Attempts to insert a new sync information row for a thing's shadow if it does not exist.
      *
      * @param request The update shadow sync information request containing the necessary information to update.
      * @return true if the insert is successful; Else false.
      */
     boolean insertSyncInfoIfNotExists(SyncInformation request);
->>>>>>> 6e3dbeb6
 }