/*
 * Copyright Amazon.com, Inc. or its affiliates. All Rights Reserved.
 * SPDX-License-Identifier: Apache-2.0
 */

package com.aws.greengrass.shadowmanager;

<<<<<<< HEAD
import com.aws.greengrass.shadowmanager.model.ShadowDocument;
=======
>>>>>>> 5544f2e7
import com.aws.greengrass.shadowmanager.model.dao.SyncInformation;

import java.util.List;
import java.util.Optional;

public interface ShadowManagerDAO {
    /**
     * Attempts to obtain a shadow document from the local shadow storage.
     *
     * @param thingName  Name of the Thing for the shadow topic prefix.
     * @param shadowName Name of shadow topic prefix for thing.
     * @return The queried shadow from the local shadow store
     */
    Optional<ShadowDocument> getShadowThing(String thingName, String shadowName);

    /**
     * Attempts to delete a shadow document from the local shadow storage.
     *
     * @param thingName  Name of the Thing for the shadow topic prefix.
     * @param shadowName Name of shadow topic prefix for thing.
     * @return The deleted shadow from the local shadow store
     */
    Optional<ShadowDocument> deleteShadowThing(String thingName, String shadowName);

    /**
     * Attempts to update a shadow document from the local shadow storage.
     *
     * @param thingName   Name of the Thing for the shadow topic prefix.
     * @param shadowName  Name of shadow topic prefix for thing.
     * @param newDocument The new shadow document.
     * @param version     The new version of the shadow document.
     * @return Optional containing the new shadow document if update is successful; Else an empty optional
     */
    Optional<byte[]> updateShadowThing(String thingName, String shadowName, byte[] newDocument, long version);

    /**
     * Attempts to retrieve list of named shadows for a specified thing from the local shadow storage.
     *
     * @param thingName Name of the Thing to check Named Shadows.
     * @param offset    Number of Named Shadows to bypass.
     * @param limit     Maximum number of Named Shadows to retrieve.
     * @return A limited list of named shadows matching the specified thingName
     */
    List<String> listNamedShadowsForThing(String thingName, int offset, int limit);

    /**
     * Attempts to update the sync information for a particular thing's shadow.
     *
     * @param request The update shadow sync information request containing the necessary information to update.
     * @return true if the update is successful; Else false.
     */
    boolean updateSyncInformation(SyncInformation request);

    /**
     * Attempts to obtain a shadow sync information for a particular thing's shadow.
     *
     * @param thingName  Name of the Thing for the shadow topic prefix.
     * @param shadowName Name of shadow topic prefix for thing.
     * @return The queried shadow sync information from the local shadow store
     */
    Optional<SyncInformation> getShadowSyncInformation(String thingName, String shadowName);

    /**
     * Attempts to delete the cloud shadow document in the sync table.
     *
     * @param thingName       Name of the Thing for the shadow topic prefix.
     * @param shadowName      Name of shadow topic prefix for thing.
<<<<<<< HEAD
     * @param cloudUpdateTime The time the cloud shadow was deleted.
     * @param cloudVersion    The version of the cloud shadow.
     * @return true if the cloud document (soft) delete was successful or not.
     */
    boolean deleteCloudDocumentInformationInSync(String thingName, String shadowName, long cloudUpdateTime,
                                                 long cloudVersion);
=======
     * @return true if the cloud document (soft) delete was successful or not.
     */
    boolean deleteSyncInformation(String thingName, String shadowName);
>>>>>>> 5544f2e7
}<|MERGE_RESOLUTION|>--- conflicted
+++ resolved
@@ -5,10 +5,7 @@
 
 package com.aws.greengrass.shadowmanager;
 
-<<<<<<< HEAD
 import com.aws.greengrass.shadowmanager.model.ShadowDocument;
-=======
->>>>>>> 5544f2e7
 import com.aws.greengrass.shadowmanager.model.dao.SyncInformation;
 
 import java.util.List;
@@ -76,16 +73,7 @@
      *
      * @param thingName       Name of the Thing for the shadow topic prefix.
      * @param shadowName      Name of shadow topic prefix for thing.
-<<<<<<< HEAD
-     * @param cloudUpdateTime The time the cloud shadow was deleted.
-     * @param cloudVersion    The version of the cloud shadow.
-     * @return true if the cloud document (soft) delete was successful or not.
-     */
-    boolean deleteCloudDocumentInformationInSync(String thingName, String shadowName, long cloudUpdateTime,
-                                                 long cloudVersion);
-=======
      * @return true if the cloud document (soft) delete was successful or not.
      */
     boolean deleteSyncInformation(String thingName, String shadowName);
->>>>>>> 5544f2e7
 }