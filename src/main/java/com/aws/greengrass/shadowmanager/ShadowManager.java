--- conflicted
+++ resolved
@@ -25,10 +25,7 @@
 import com.aws.greengrass.shadowmanager.model.LogEvents;
 import com.aws.greengrass.shadowmanager.model.configuration.ShadowSyncConfiguration;
 import com.aws.greengrass.shadowmanager.model.configuration.ThingShadowSyncConfiguration;
-<<<<<<< HEAD
 import com.aws.greengrass.shadowmanager.sync.IotDataPlaneClientFactory;
-=======
->>>>>>> 240e772a
 import com.aws.greengrass.shadowmanager.sync.SyncHandler;
 import com.aws.greengrass.shadowmanager.util.JsonUtil;
 import com.aws.greengrass.shadowmanager.util.ShadowWriteSynchronizeHelper;
@@ -49,7 +46,6 @@
 import java.util.List;
 import java.util.Map;
 import java.util.Optional;
-import java.util.concurrent.atomic.AtomicReference;
 import javax.inject.Inject;
 
 import static com.aws.greengrass.componentmanager.KernelConfigResolver.CONFIGURATION_CONFIG_KEY;
@@ -74,21 +70,14 @@
     private final AuthorizationHandlerWrapper authorizationHandlerWrapper;
     private final PubSubClientWrapper pubSubClientWrapper;
     private final DeviceConfiguration deviceConfiguration;
-<<<<<<< HEAD
     @Getter
     private final DeleteThingShadowRequestHandler deleteThingShadowRequestHandler;
     @Getter
     private final UpdateThingShadowRequestHandler updateThingShadowRequestHandler;
     private final SyncHandler syncHandler;
-=======
-    private final ShadowWriteSynchronizeHelper synchronizeHelper;
-    private SyncHandler syncHandler;
->>>>>>> 240e772a
     //TODO: Move this to sync handler?
     @Getter(AccessLevel.PACKAGE)
     private ShadowSyncConfiguration syncConfiguration;
-    private final AtomicReference<DeleteThingShadowIPCHandler> deleteThingShadowIPCHandler = new AtomicReference<>();
-    private final AtomicReference<UpdateThingShadowIPCHandler> updateThingShadowIPCHandler = new AtomicReference<>();
 
     @Inject
     private GreengrassCoreIPCService greengrassCoreIPCService;
@@ -142,25 +131,10 @@
 
         greengrassCoreIPCService.setGetThingShadowHandler(context -> new GetThingShadowIPCHandler(context,
                 dao, authorizationHandlerWrapper, pubSubClientWrapper));
-<<<<<<< HEAD
         greengrassCoreIPCService.setDeleteThingShadowHandler(context -> new DeleteThingShadowIPCHandler(context,
                 deleteThingShadowRequestHandler));
         greengrassCoreIPCService.setUpdateThingShadowHandler(context -> new UpdateThingShadowIPCHandler(context,
                 updateThingShadowRequestHandler));
-=======
-        greengrassCoreIPCService.setDeleteThingShadowHandler(context -> {
-            DeleteThingShadowIPCHandler ipcHandler = new DeleteThingShadowIPCHandler(context,
-                    dao, authorizationHandlerWrapper, pubSubClientWrapper, synchronizeHelper, syncHandler);
-            deleteThingShadowIPCHandler.set(ipcHandler);
-            return ipcHandler;
-        });
-        greengrassCoreIPCService.setUpdateThingShadowHandler(context -> {
-            UpdateThingShadowIPCHandler ipcHandler = new UpdateThingShadowIPCHandler(context,
-                    dao, authorizationHandlerWrapper, pubSubClientWrapper, synchronizeHelper, syncHandler);
-            updateThingShadowIPCHandler.set(ipcHandler);
-            return ipcHandler;
-        });
->>>>>>> 240e772a
         greengrassCoreIPCService.setListNamedShadowsForThingHandler(context -> new ListNamedShadowsForThingIPCHandler(
                 context, dao, authorizationHandlerWrapper));
     }
@@ -276,9 +250,6 @@
         try {
             // Register IPC and Authorization
             registerHandlers();
-            this.syncHandler = new SyncHandler(dao, updateThingShadowIPCHandler.get(),
-                    deleteThingShadowIPCHandler.get());
-
             reportState(State.RUNNING);
         } catch (Exception e) {
             serviceErrored(e);
