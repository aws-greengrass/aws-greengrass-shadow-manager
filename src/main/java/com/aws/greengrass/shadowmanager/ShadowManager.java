/*
 * Copyright Amazon.com, Inc. or its affiliates. All Rights Reserved.
 * SPDX-License-Identifier: Apache-2.0
 */

package com.aws.greengrass.shadowmanager;

import com.aws.greengrass.authorization.exceptions.AuthorizationException;
import com.aws.greengrass.config.ChildChanged;
import com.aws.greengrass.config.Node;
import com.aws.greengrass.config.Topic;
import com.aws.greengrass.config.Topics;
import com.aws.greengrass.dependency.ImplementsService;
import com.aws.greengrass.dependency.State;
import com.aws.greengrass.deployment.DeviceConfiguration;
import com.aws.greengrass.lifecyclemanager.PluginService;
import com.aws.greengrass.mqttclient.CallbackEventManager;
import com.aws.greengrass.mqttclient.MqttClient;
import com.aws.greengrass.shadowmanager.exception.InvalidConfigurationException;
import com.aws.greengrass.shadowmanager.ipc.DeleteThingShadowIPCHandler;
import com.aws.greengrass.shadowmanager.ipc.DeleteThingShadowRequestHandler;
import com.aws.greengrass.shadowmanager.ipc.GetThingShadowIPCHandler;
import com.aws.greengrass.shadowmanager.ipc.GetThingShadowRequestHandler;
import com.aws.greengrass.shadowmanager.ipc.ListNamedShadowsForThingIPCHandler;
import com.aws.greengrass.shadowmanager.ipc.PubSubClientWrapper;
import com.aws.greengrass.shadowmanager.ipc.UpdateThingShadowIPCHandler;
import com.aws.greengrass.shadowmanager.ipc.UpdateThingShadowRequestHandler;
import com.aws.greengrass.shadowmanager.model.LogEvents;
import com.aws.greengrass.shadowmanager.model.configuration.ShadowSyncConfiguration;
import com.aws.greengrass.shadowmanager.model.configuration.ThingShadowSyncConfiguration;
import com.aws.greengrass.shadowmanager.model.dao.SyncInformation;
import com.aws.greengrass.shadowmanager.sync.CloudDataClient;
import com.aws.greengrass.shadowmanager.sync.IotDataPlaneClientFactory;
import com.aws.greengrass.shadowmanager.sync.SyncHandler;
import com.aws.greengrass.shadowmanager.sync.model.SyncContext;
import com.aws.greengrass.shadowmanager.util.JsonUtil;
import com.aws.greengrass.shadowmanager.util.ShadowWriteSynchronizeHelper;
import com.aws.greengrass.shadowmanager.util.Validator;
import com.aws.greengrass.util.Coerce;
import com.aws.greengrass.util.Pair;
import com.github.fge.jsonschema.core.exceptions.ProcessingException;
import lombok.AccessLevel;
import lombok.Getter;
import lombok.Setter;
import org.flywaydb.core.api.FlywayException;
import software.amazon.awssdk.aws.greengrass.GreengrassCoreIPCService;
import software.amazon.awssdk.crt.mqtt.MqttClientConnectionEvents;

import java.io.IOException;
import java.sql.SQLException;
import java.time.Instant;
import java.util.Arrays;
import java.util.HashSet;
import java.util.List;
import java.util.Map;
import java.util.Optional;
import java.util.Set;
import javax.inject.Inject;

import static com.aws.greengrass.componentmanager.KernelConfigResolver.CONFIGURATION_CONFIG_KEY;
import static com.aws.greengrass.shadowmanager.model.Constants.CONFIGURATION_MAX_DISK_UTILIZATION_MB_TOPIC;
import static com.aws.greengrass.shadowmanager.model.Constants.CONFIGURATION_MAX_DOC_SIZE_LIMIT_B_TOPIC;
import static com.aws.greengrass.shadowmanager.model.Constants.CONFIGURATION_SYNCHRONIZATION_TOPIC;
import static com.aws.greengrass.shadowmanager.model.Constants.DEFAULT_DISK_UTILIZATION_SIZE_B;
import static com.aws.greengrass.shadowmanager.model.Constants.DEFAULT_DOCUMENT_SIZE;
import static software.amazon.awssdk.aws.greengrass.GreengrassCoreIPCService.DELETE_THING_SHADOW;
import static software.amazon.awssdk.aws.greengrass.GreengrassCoreIPCService.GET_THING_SHADOW;
import static software.amazon.awssdk.aws.greengrass.GreengrassCoreIPCService.LIST_NAMED_SHADOWS_FOR_THING;
import static software.amazon.awssdk.aws.greengrass.GreengrassCoreIPCService.UPDATE_THING_SHADOW;

@ImplementsService(name = ShadowManager.SERVICE_NAME)
public class ShadowManager extends PluginService {
    public static final String SERVICE_NAME = "aws.greengrass.ShadowManager";
    private static final List<String> SHADOW_AUTHORIZATION_OPCODES = Arrays.asList(GET_THING_SHADOW,
            UPDATE_THING_SHADOW, LIST_NAMED_SHADOWS_FOR_THING, DELETE_THING_SHADOW, "*");

    private final ShadowManagerDAO dao;
    private final ShadowManagerDatabase database;
    private final AuthorizationHandlerWrapper authorizationHandlerWrapper;
    private final DeviceConfiguration deviceConfiguration;
    @Getter
    private final DeleteThingShadowRequestHandler deleteThingShadowRequestHandler;
    @Getter
    private final UpdateThingShadowRequestHandler updateThingShadowRequestHandler;
    private final GetThingShadowRequestHandler getThingShadowRequestHandler;
    private final IotDataPlaneClientFactory iotDataPlaneClientFactory;
    private final SyncHandler syncHandler;
    private final CloudDataClient cloudDataClient;
    private final MqttClient mqttClient;
    public final MqttClientConnectionEvents callbacks = new MqttClientConnectionEvents() {
        @Override
        public void onConnectionInterrupted(int errorCode) {
            cloudDataClient.stopSubscribing();
            syncHandler.stop();
        }

        @Override
        public void onConnectionResumed(boolean sessionPresent) {
            if (getState() == State.RUNNING) {
                startSyncingShadows();
            }
        }
    };
    private final CallbackEventManager.OnConnectCallback onConnect = callbacks::onConnectionResumed;

    @Getter(AccessLevel.PACKAGE)
    @Setter(AccessLevel.PACKAGE)
    private ShadowSyncConfiguration syncConfiguration;

    @Inject
    @Setter
    private GreengrassCoreIPCService greengrassCoreIPCService;
    private final ChildChanged deviceThingNameWatcher;
    private String thingName;


    /**
     * Ctr for ShadowManager.
     *
     * @param topics                      topics passed by the Nucleus
     * @param database                    local shadow database management
     * @param dao                         local shadow database management
     * @param authorizationHandlerWrapper the authorization handler wrapper
     * @param pubSubClientWrapper         The PubSub client wrapper
     * @param deviceConfiguration         the device configuration
     * @param synchronizeHelper           the shadow write operation synchronizer helper
     * @param iotDataPlaneClientFactory   factory for the IoT data plane client
     * @param syncHandler                 a synchronization handler
     * @param cloudDataClient             the data client subscribing to cloud shadow topics
     * @param mqttClient                  the mqtt client connected to IoT Core
     */
    @SuppressWarnings("PMD.ExcessiveParameterList")
    @Inject
    public ShadowManager(
            Topics topics,
            ShadowManagerDatabase database,
            ShadowManagerDAOImpl dao,
            AuthorizationHandlerWrapper authorizationHandlerWrapper,
            PubSubClientWrapper pubSubClientWrapper,
            DeviceConfiguration deviceConfiguration,
            ShadowWriteSynchronizeHelper synchronizeHelper,
            IotDataPlaneClientFactory iotDataPlaneClientFactory,
            SyncHandler syncHandler,
            CloudDataClient cloudDataClient,
            MqttClient mqttClient) {
        super(topics);
        this.database = database;
        this.authorizationHandlerWrapper = authorizationHandlerWrapper;
        this.dao = dao;
        this.deviceConfiguration = deviceConfiguration;
        this.iotDataPlaneClientFactory = iotDataPlaneClientFactory;
        this.syncHandler = syncHandler;
        this.cloudDataClient = cloudDataClient;
        this.mqttClient = mqttClient;
        this.deleteThingShadowRequestHandler = new DeleteThingShadowRequestHandler(dao, authorizationHandlerWrapper,
                pubSubClientWrapper, synchronizeHelper, this.syncHandler);
        this.updateThingShadowRequestHandler = new UpdateThingShadowRequestHandler(dao, authorizationHandlerWrapper,
                pubSubClientWrapper, synchronizeHelper, this.syncHandler);
        this.getThingShadowRequestHandler = new GetThingShadowRequestHandler(dao, authorizationHandlerWrapper,
                pubSubClientWrapper);
        this.deviceThingNameWatcher = this::handleDeviceThingNameChange;
    }

    private void registerHandlers() {
        try {
            authorizationHandlerWrapper.registerComponent(this.getName(), new HashSet<>(SHADOW_AUTHORIZATION_OPCODES));
        } catch (AuthorizationException e) {
            logger.atError()
                    .setEventType(LogEvents.AUTHORIZATION_ERROR.code())
                    .setCause(e)
                    .log("Failed to initialize the ShadowManager service with the Authorization module.");
        }

        greengrassCoreIPCService.setOperationHandler(GET_THING_SHADOW, context -> new GetThingShadowIPCHandler(context,
                getThingShadowRequestHandler));
        greengrassCoreIPCService.setOperationHandler(DELETE_THING_SHADOW, context ->
                new DeleteThingShadowIPCHandler(context, deleteThingShadowRequestHandler));
        greengrassCoreIPCService.setOperationHandler(UPDATE_THING_SHADOW, context ->
                new UpdateThingShadowIPCHandler(context, updateThingShadowRequestHandler));
        greengrassCoreIPCService.setOperationHandler(LIST_NAMED_SHADOWS_FOR_THING, context ->
                new ListNamedShadowsForThingIPCHandler(context, dao, authorizationHandlerWrapper));
    }

    void handleDeviceThingNameChange(Object whatHappened, Node changedNode) {
        if (!(changedNode instanceof Topic)) {
            return;
        }
        String oldThingName = thingName;
        thingName = Coerce.toString(this.deviceConfiguration.getThingName());
        if (oldThingName == null) {
            // First time.
            return;
        }
        getNucleusThingShadowSyncConfiguration(oldThingName).ifPresent(thingShadowSyncConfiguration ->
                thingShadowSyncConfiguration.setThingName(thingName));
    }

    @Override
    protected void install() {
        try {
            database.install();
            JsonUtil.setUpdateShadowJsonSchema();
        } catch (SQLException | FlywayException | IOException | ProcessingException e) {
            serviceErrored(e);
        }

        Topics configTopics = config.lookupTopics(CONFIGURATION_CONFIG_KEY, CONFIGURATION_SYNCHRONIZATION_TOPIC);
        configTopics.subscribe((what, newv) -> {
            Map<String, Object> configTopicsPojo = configTopics.toPOJO();
            try {
                Topic thingNameTopic = this.deviceConfiguration.getThingName();
                String thingName = Coerce.toString(thingNameTopic);
                ShadowSyncConfiguration newSyncConfiguration =
                        ShadowSyncConfiguration.processConfiguration(configTopicsPojo, thingName);
                if (this.syncConfiguration != null && this.syncConfiguration.equals(newSyncConfiguration)) {
                    return;
                }
                this.syncConfiguration = newSyncConfiguration;

                // Subscribe to the thing name topic if the Nucleus thing shadows have been synced.
                Optional<ThingShadowSyncConfiguration> nucleusThingConfig =
                        getNucleusThingShadowSyncConfiguration(thingName);
                if (nucleusThingConfig.isPresent()) {
                    thingNameTopic.subscribeGeneric(this.deviceThingNameWatcher);
                } else {
                    thingNameTopic.remove(this.deviceThingNameWatcher);
                }

                cloudDataClient.stopSubscribing();
                syncHandler.stop();
                // Remove sync information of shadows that are no longer being synced.
                deleteRemovedSyncInformation();

                // Initialize the sync information if the sync information does not exist.
                initializeSyncInfo();
                startSyncingShadows();
            } catch (InvalidConfigurationException e) {
                serviceErrored(e);
            }
        });

        config.lookup(CONFIGURATION_CONFIG_KEY, CONFIGURATION_MAX_DOC_SIZE_LIMIT_B_TOPIC)
                .dflt(DEFAULT_DOCUMENT_SIZE)
                .subscribe((why, newv) -> {
                    int newMaxShadowSize = Coerce.toInt(newv);
                    try {
                        Validator.validateMaxShadowSize(newMaxShadowSize);
                        Validator.setMaxShadowDocumentSize(newMaxShadowSize);
                    } catch (InvalidConfigurationException e) {
                        serviceErrored(e);
                    }
                });

        config.lookup(CONFIGURATION_CONFIG_KEY, CONFIGURATION_MAX_DISK_UTILIZATION_MB_TOPIC)
                .dflt(DEFAULT_DISK_UTILIZATION_SIZE_B)
                .subscribe((why, newv) -> {
                    try {
                        int newMaxDiskUtilization = Coerce.toInt(newv);
                        Validator.validateMaxDiskUtilization(newMaxDiskUtilization);
                        this.database.setMaxDiskUtilization(Coerce.toInt(newv));
                    } catch (InvalidConfigurationException e) {
                        serviceErrored(e);
                    }
                });
    }

    private void deleteRemovedSyncInformation() {
        Set<Pair<String, String>> removedShadows = new HashSet<>(this.dao.listSyncedShadows());
        removedShadows.removeAll(syncConfiguration.getSyncShadows());
        removedShadows.forEach(shadowThingPair ->
                dao.deleteSyncInformation(shadowThingPair.getLeft(), shadowThingPair.getRight()));
    }

    private void initializeSyncInfo() {
        long epochSeconds = Instant.EPOCH.getEpochSecond();
        for (ThingShadowSyncConfiguration configuration : syncConfiguration.getSyncConfigurations()) {
            insertSyncInfoIfNotPresent(epochSeconds, configuration);
        }
    }

    private void insertSyncInfoIfNotPresent(long epochSeconds, ThingShadowSyncConfiguration configuration) {
        this.dao.insertSyncInfoIfNotExists(SyncInformation.builder()
                .thingName(configuration.getThingName())
                .shadowName(configuration.getShadowName())
                .cloudDeleted(false)
                .cloudVersion(0)
                .cloudUpdateTime(epochSeconds)
                .lastSyncedDocument(null)
                .localVersion(0)
                .lastSyncTime(epochSeconds)
                .build());
    }

    private Optional<ThingShadowSyncConfiguration> getNucleusThingShadowSyncConfiguration(String thingName) {
        return syncConfiguration.getSyncConfigurations()
                .stream()
                .filter(thingShadowSyncConfiguration -> thingName.equals(thingShadowSyncConfiguration.getThingName()))
                .findAny();
    }

    @Override
    public void postInject() {
        super.postInject();

        // Register IPC and Authorization
        registerHandlers();

        if (!deviceConfiguration.isDeviceConfiguredToTalkToCloud()) {
            logger.atWarn().log("Device not configured to talk to AWS Iot cloud. Not syncing shadows to the cloud");
            // Right now the connection cannot be brought online without a restart.
            // Skip setting up scheduled upload and event triggered upload because they won't work
            return;
        }
        mqttClient.addToCallbackEvents(onConnect, callbacks);
    }

    @Override
    @SuppressWarnings({"PMD.AvoidCatchingGenericException"})
    public void startup() {
        try {
            reportState(State.RUNNING);

            startSyncingShadows();
        } catch (Exception e) {
            serviceErrored(e);
        }
    }

    @Override
    protected void shutdown() throws InterruptedException {
        super.shutdown();
        try {
            cloudDataClient.stopSubscribing();
            syncHandler.stop();
            database.close();
        } catch (IOException e) {
            logger.atError()
                    .setEventType(LogEvents.DATABASE_CLOSE_ERROR.code())
                    .setCause(e)
                    .log("Failed to close out shadow database");
        }
    }

    /**
     * Starts the Sync handler and update the subscriptions for Cloud Data Client.
     *
     * @implNote Making this package-private for unit tests.
     */
<<<<<<< HEAD
    public void startSyncingShadows() {
        if (mqttClient.connected() && !syncConfiguration.getSyncConfigurationList().isEmpty()) {
=======
    void startSyncingShadows() {
        if (mqttClient.connected() && !syncConfiguration.getSyncConfigurations().isEmpty()) {
>>>>>>> 31a88311
            final SyncContext syncContext = new SyncContext(dao, getUpdateThingShadowRequestHandler(),
                    getDeleteThingShadowRequestHandler(),
                    iotDataPlaneClientFactory);
            syncHandler.start(syncContext, SyncHandler.DEFAULT_PARALLELISM);
            cloudDataClient.updateSubscriptions(syncConfiguration.getSyncShadows());
        } else {
            logger.atTrace()
                    .kv("connected", mqttClient.connected())
                    .kv("sync configuration list count", syncConfiguration.getSyncConfigurations().size())
                    .log("Not starting sync loop");
        }
    }
}<|MERGE_RESOLUTION|>--- conflicted
+++ resolved
@@ -346,13 +346,8 @@
      *
      * @implNote Making this package-private for unit tests.
      */
-<<<<<<< HEAD
     public void startSyncingShadows() {
-        if (mqttClient.connected() && !syncConfiguration.getSyncConfigurationList().isEmpty()) {
-=======
-    void startSyncingShadows() {
         if (mqttClient.connected() && !syncConfiguration.getSyncConfigurations().isEmpty()) {
->>>>>>> 31a88311
             final SyncContext syncContext = new SyncContext(dao, getUpdateThingShadowRequestHandler(),
                     getDeleteThingShadowRequestHandler(),
                     iotDataPlaneClientFactory);
