/*
 * Copyright Amazon.com, Inc. or its affiliates. All Rights Reserved.
 * SPDX-License-Identifier: Apache-2.0
 */

package com.aws.greengrass.shadowmanager.sync.model;

import com.aws.greengrass.logging.api.Logger;
import com.aws.greengrass.logging.impl.LogManager;
import com.aws.greengrass.shadowmanager.ShadowManager;
import com.aws.greengrass.shadowmanager.exception.RetryableException;
import com.aws.greengrass.shadowmanager.exception.ShadowManagerDataException;
import com.aws.greengrass.shadowmanager.exception.SkipSyncRequestException;
import com.aws.greengrass.shadowmanager.model.ShadowDocument;
import com.aws.greengrass.shadowmanager.model.ShadowState;
import com.aws.greengrass.shadowmanager.model.dao.SyncInformation;
import com.aws.greengrass.shadowmanager.util.DataOwner;
import com.aws.greengrass.shadowmanager.util.JsonUtil;
import com.aws.greengrass.shadowmanager.util.SyncNodeMerger;
import com.fasterxml.jackson.core.JsonProcessingException;
import com.fasterxml.jackson.databind.JsonNode;
import com.fasterxml.jackson.databind.node.LongNode;
import com.fasterxml.jackson.databind.node.ObjectNode;
import lombok.NonNull;
import software.amazon.awssdk.aws.greengrass.model.ConflictError;
import software.amazon.awssdk.aws.greengrass.model.InvalidArgumentsError;
import software.amazon.awssdk.aws.greengrass.model.ServiceError;
import software.amazon.awssdk.aws.greengrass.model.UnauthorizedError;
import software.amazon.awssdk.core.exception.SdkClientException;
import software.amazon.awssdk.core.exception.SdkServiceException;
import software.amazon.awssdk.services.iotdataplane.model.ConflictException;
import software.amazon.awssdk.services.iotdataplane.model.GetThingShadowResponse;
import software.amazon.awssdk.services.iotdataplane.model.InternalFailureException;
import software.amazon.awssdk.services.iotdataplane.model.ResourceNotFoundException;
import software.amazon.awssdk.services.iotdataplane.model.ServiceUnavailableException;
import software.amazon.awssdk.services.iotdataplane.model.ThrottlingException;

import java.io.IOException;
import java.time.Instant;
import java.util.Optional;

import static com.aws.greengrass.shadowmanager.model.Constants.LOG_CLOUD_VERSION_KEY;
import static com.aws.greengrass.shadowmanager.model.Constants.LOG_LOCAL_VERSION_KEY;
import static com.aws.greengrass.shadowmanager.model.Constants.LOG_SHADOW_NAME_KEY;
import static com.aws.greengrass.shadowmanager.model.Constants.LOG_THING_NAME_KEY;
import static com.aws.greengrass.shadowmanager.model.Constants.SHADOW_DOCUMENT_STATE;
import static com.aws.greengrass.shadowmanager.model.Constants.SHADOW_DOCUMENT_VERSION;
import static com.aws.greengrass.shadowmanager.util.JsonUtil.OBJECT_MAPPER;


/**
 * Sync request handling a full sync request for a particular shadow.
 */
public class FullShadowSyncRequest extends BaseSyncRequest {
    private static final Logger logger = LogManager.getLogger(FullShadowSyncRequest.class);

    private SyncContext context;

    /**
     * Ctr for FullShadowSyncRequest.
     *
     * @param thingName  The thing name associated with the sync shadow update
     * @param shadowName The shadow name associated with the sync shadow update
     */
    public FullShadowSyncRequest(String thingName, String shadowName) {
        super(thingName, shadowName);
    }

    /**
     * Executes a full shadow sync.
     *
     * @param context the execution context.
     * @throws RetryableException       if the cloud version is not the same as the version of the shadow on the cloud
     *                                  or if the cloud is throttling the request.
     * @throws SkipSyncRequestException if the update request on the cloud shadow failed for another 400 exception.
     */
    @Override
    public void execute(SyncContext context) throws RetryableException, SkipSyncRequestException {
        Optional<SyncInformation> syncInformation = context.getDao().getShadowSyncInformation(getThingName(),
                getShadowName());

        if (!syncInformation.isPresent()) {
            // This should never happen since we always add a default sync info entry in the DB.
            throw new SkipSyncRequestException("Unable to find sync information");
        }

        this.context = context;

        Optional<ShadowDocument> localShadowDocument = context.getDao().getShadowThing(getThingName(), getShadowName());
        Optional<ShadowDocument> cloudShadowDocument = getCloudShadowDocument();
        // If both the local and cloud document does not exist, then update the sync info and return.
        if (!cloudShadowDocument.isPresent() && !localShadowDocument.isPresent()) {
            logger.atInfo()
                    .kv(LOG_THING_NAME_KEY, getThingName())
                    .kv(LOG_SHADOW_NAME_KEY, getShadowName())
                    .kv(LOG_LOCAL_VERSION_KEY, syncInformation.get().getLocalVersion())
                    .kv(LOG_CLOUD_VERSION_KEY, syncInformation.get().getCloudVersion())
                    .log("Not performing full sync since both local and cloud versions are already in sync since "
                            + "they don't exist in local and cloud");
            context.getDao().updateSyncInformation(SyncInformation.builder()
                    .localVersion(syncInformation.get().getLocalVersion())
                    .cloudVersion(syncInformation.get().getCloudVersion())
                    .shadowName(getShadowName())
                    .thingName(getThingName())
                    .cloudUpdateTime(Instant.now().getEpochSecond())
                    .lastSyncedDocument(null)
                    .build());
            return;
        }

        // If only the cloud document does not exist, check if this is the first time we are syncing this shadow. If we
        // are, go ahead and update the cloud with the local document and update the sync information.
        // If it's not the first time for sync, go ahead and delete the local shadow and update the sync info.
        if (!cloudShadowDocument.isPresent()) {
            if (isFirstSync(syncInformation.get())) {
                handleFirstCloudSync(localShadowDocument.get());
            } else {
                handleLocalDelete(localShadowDocument.get(), syncInformation.get());
            }
            return;
        }

        long cloudUpdateTime = Instant.now().getEpochSecond();
        if (cloudShadowDocument.get().getMetadata() != null) {
            cloudUpdateTime = cloudShadowDocument.get().getMetadata().getLatestUpdatedTimestamp();
        }

        // If only the local document does not exist, check if this is the first time we are syncing this shadow. If we
        // are, go ahead and update the local with the cloud document and update the sync information.
        // If it's not the first time for sync, go ahead and delete the cloud shadow and update the sync info.
        if (!localShadowDocument.isPresent()) {
            if (isFirstSync(syncInformation.get())) {
                handleFirstLocalSync(cloudShadowDocument.get(), cloudUpdateTime);
            } else {
                handleCloudDelete(cloudShadowDocument.get(), syncInformation.get());
            }
            return;
        }

        // Get the sync information and check if the versions are same. If the local and cloud versions are same, we
        // don't need to do any sync.
        if (isDocVersionSame(cloudShadowDocument.get(), syncInformation.get(), DataOwner.CLOUD)
                && isDocVersionSame(localShadowDocument.get(), syncInformation.get(), DataOwner.LOCAL)) {
            logger.atDebug()
                    .kv(LOG_THING_NAME_KEY, getThingName())
                    .kv(LOG_SHADOW_NAME_KEY, getShadowName())
                    .kv(LOG_LOCAL_VERSION_KEY, localShadowDocument.get().getVersion())
                    .kv(LOG_CLOUD_VERSION_KEY, cloudShadowDocument.get().getVersion())
                    .log("Not performing full sync since both local and cloud versions are already in sync");
            return;
        }
        logger.atTrace()
                .kv(LOG_THING_NAME_KEY, getThingName())
                .kv(LOG_SHADOW_NAME_KEY, getShadowName())
                .kv(LOG_LOCAL_VERSION_KEY, localShadowDocument.get().getVersion())
                .kv(LOG_CLOUD_VERSION_KEY, cloudShadowDocument.get().getVersion())
                .log("Performing full sync");
        ShadowDocument baseShadowDocument = deserializeLastSyncedShadowDocument(syncInformation.get());

        // Gets the merged reported node from the local, cloud and base documents. If an existing field has changed in
        // both local and cloud, the local document's value will be selected.
        JsonNode mergedReportedNode = SyncNodeMerger.getMergedNode(getReported(localShadowDocument.get()),
                getReported(cloudShadowDocument.get()), getReported(baseShadowDocument), DataOwner.LOCAL);

        // Gets the merged desired node from the local, cloud and base documents. If an existing field has changed in
        // both local and cloud, the cloud document's value will be selected.
        JsonNode mergedDesiredNode = SyncNodeMerger.getMergedNode(getDesired(localShadowDocument.get()),
                getDesired(cloudShadowDocument.get()), getDesired(baseShadowDocument), DataOwner.CLOUD);
        ShadowState updatedState = new ShadowState(mergedDesiredNode, mergedReportedNode);

        JsonNode updatedStateJson = updatedState.toJson();
        ObjectNode updateDocument = OBJECT_MAPPER.createObjectNode();
        updateDocument.set(SHADOW_DOCUMENT_STATE, updatedStateJson);

        long localDocumentVersion = localShadowDocument.get().getVersion();
        long cloudDocumentVersion = cloudShadowDocument.get().getVersion();

        // If the cloud document version is different from the last sync, that means the local document needed
        // some updates. So we go ahead an update the local shadow document.
        if (!isDocVersionSame(cloudShadowDocument.get(), syncInformation.get(), DataOwner.CLOUD)) {
            localDocumentVersion = updateLocalDocumentAndGetUpdatedVersion(updateDocument,
                    Optional.of(localDocumentVersion));
        }
        // If the local document version is different from the last sync, that means the cloud document needed
        // some updates. So we go ahead an update the cloud shadow document.
        if (!isDocVersionSame(localShadowDocument.get(), syncInformation.get(), DataOwner.LOCAL)) {
            cloudDocumentVersion = updateCloudDocumentAndGetUpdatedVersion(updateDocument,
                    Optional.of(cloudDocumentVersion));
        }

        if (!isDocVersionSame(localShadowDocument.get(), syncInformation.get(), DataOwner.LOCAL)
                || !isDocVersionSame(cloudShadowDocument.get(), syncInformation.get(), DataOwner.CLOUD)) {
            updateSyncInformation(updateDocument, localDocumentVersion, cloudDocumentVersion, cloudUpdateTime);
        }
        logger.atTrace()
                .kv(LOG_THING_NAME_KEY, getThingName())
                .kv(LOG_SHADOW_NAME_KEY, getShadowName())
                .kv(LOG_LOCAL_VERSION_KEY, localShadowDocument.get().getVersion())
                .kv(LOG_CLOUD_VERSION_KEY, cloudShadowDocument.get().getVersion())
                .log("Successfully performed full sync");
    }

    /**
     * Check if this is the first time there is a sync for the thing's shadow by checking the last sync time.
     *
     * @param syncInformation The sync information for the thing's shadow.
     * @return true if this is the first time the shadow is being sync; Else false.
     */
    private boolean isFirstSync(@NonNull SyncInformation syncInformation) {
        return syncInformation.getLastSyncTime() == Instant.EPOCH.getEpochSecond();
    }

    /**
     * Delete the cloud shadow using the IoT Data plane client and then update the sync information.
     *
     * @param syncInformation     The sync information for the thing's shadow.
     * @param cloudShadowDocument The current cloud document.
     * @throws RetryableException       if the delete request to cloud encountered a retryable exception.
     * @throws SkipSyncRequestException if the delete request to cloud encountered a skipable exception.
     */
    private void handleCloudDelete(@NonNull ShadowDocument cloudShadowDocument,
                                   @NonNull SyncInformation syncInformation)
            throws RetryableException, SkipSyncRequestException {
        deleteCloudShadowDocument();
        context.getDao().updateSyncInformation(SyncInformation.builder()
                .localVersion(syncInformation.getLocalVersion())
                .cloudVersion(cloudShadowDocument.getVersion())
                .shadowName(getShadowName())
                .thingName(getThingName())
                .cloudUpdateTime(Instant.now().getEpochSecond())
                .lastSyncedDocument(null)
                .build());
    }

    /**
     * Create the local shadow using the request handlers and then update the sync information.
     *
     * @param cloudShadowDocument The current cloud document.
     * @param cloudUpdateTime     The cloud update timestamp.
     * @throws SkipSyncRequestException if the update request encountered a skipable exception.
     */
    private void handleFirstLocalSync(@NonNull ShadowDocument cloudShadowDocument, long cloudUpdateTime)
            throws SkipSyncRequestException {
        logger.atInfo()
                .kv(LOG_THING_NAME_KEY, getThingName())
                .kv(LOG_SHADOW_NAME_KEY, getShadowName())
                .kv(LOG_CLOUD_VERSION_KEY, cloudShadowDocument.getVersion())
                .log("Syncing local shadow for the first time");

        ObjectNode updateDocument = (ObjectNode) cloudShadowDocument.toJson(false);
        long localDocumentVersion = updateLocalDocumentAndGetUpdatedVersion(updateDocument, Optional.empty());
        updateSyncInformation(updateDocument, localDocumentVersion, cloudShadowDocument.getVersion(), cloudUpdateTime);
    }

    /**
     * Delete the local shadow using the request handlers and then update the sync information.
     *
     * @param syncInformation     The sync information for the thing's shadow.
     * @param localShadowDocument The current local document.
     * @throws SkipSyncRequestException if the delete request encountered a skipable exception.
     */
    private void handleLocalDelete(@NonNull ShadowDocument localShadowDocument,
                                   @NonNull SyncInformation syncInformation) throws SkipSyncRequestException {
        deleteLocalShadowDocument();
        context.getDao().updateSyncInformation(SyncInformation.builder()
                .localVersion(localShadowDocument.getVersion())
                .cloudVersion(syncInformation.getCloudVersion())
                .shadowName(getShadowName())
                .thingName(getThingName())
                .cloudUpdateTime(syncInformation.getCloudUpdateTime())
                .lastSyncedDocument(null)
                .build());
    }

    /**
     * Create the cloud shadow using the IoT Data plane client and then update the sync information.
     *
     * @param localShadowDocument The current local document.
     * @throws SkipSyncRequestException if the update request to cloud encountered a skipable exception.
     */
    private void handleFirstCloudSync(@NonNull ShadowDocument localShadowDocument)
            throws SkipSyncRequestException, RetryableException {
        logger.atInfo()
                .kv(LOG_THING_NAME_KEY, getThingName())
                .kv(LOG_SHADOW_NAME_KEY, getShadowName())
                .kv(LOG_LOCAL_VERSION_KEY, localShadowDocument.getVersion())
                .log("Syncing cloud shadow for the first time");
        ObjectNode updateDocument = (ObjectNode) localShadowDocument.toJson(false);
        long cloudDocumentVersion = updateCloudDocumentAndGetUpdatedVersion(updateDocument, Optional.empty());
        updateSyncInformation(updateDocument, localShadowDocument.getVersion(), cloudDocumentVersion,
                Instant.now().getEpochSecond());
    }

    /**
     * Add the version node to the update request payload and then update the local shadow document using that request.
     *
     * @param updateDocument       The update request payload.
     * @param localDocumentVersion The current local document version.
     * @return the updated local document version.
     * @throws SkipSyncRequestException if the update request encountered a skipable exception.
     */
    private long updateLocalDocumentAndGetUpdatedVersion(ObjectNode updateDocument, Optional<Long> localDocumentVersion)
            throws SkipSyncRequestException {
        localDocumentVersion.ifPresent(version ->
                updateDocument.set(SHADOW_DOCUMENT_VERSION, new LongNode(version)));
        byte[] payloadBytes = getPayloadBytes(updateDocument);
        updateLocalShadowDocument(payloadBytes);
        //TODO: get the version from the response object
        return localDocumentVersion.map(version -> version + 1).orElse(1L);
    }

    /**
     * Update the sync information for the thing's shadow using the update request payload and the current local and
     * cloud version.
     *
     * @param updateDocument       The update request payload.
     * @param localDocumentVersion The current local document version.
     * @param cloudDocumentVersion The current cloud document version.
     * @param cloudUpdateTime      The cloud document latest update time.
     * @throws SkipSyncRequestException if the serialization of the update request payload failed.
     */
    private void updateSyncInformation(ObjectNode updateDocument, long localDocumentVersion, long cloudDocumentVersion,
                                       long cloudUpdateTime)
            throws SkipSyncRequestException {
        logger.atTrace()
                .kv(LOG_THING_NAME_KEY, getThingName())
                .kv(LOG_SHADOW_NAME_KEY, getShadowName())
                .kv(LOG_LOCAL_VERSION_KEY, localDocumentVersion)
                .kv(LOG_CLOUD_VERSION_KEY, cloudDocumentVersion)
                .log("Updating sync information");

        updateDocument.remove(SHADOW_DOCUMENT_VERSION);
        context.getDao().updateSyncInformation(SyncInformation.builder()
                .localVersion(localDocumentVersion)
                .cloudVersion(cloudDocumentVersion)
                .shadowName(getShadowName())
                .thingName(getThingName())
<<<<<<< HEAD
                // TODO: get the latest from metadata?
                .cloudUpdateTime(Instant.now().getEpochSecond())
                .lastSyncedDocument(getPayloadBytes(updateDocument))
=======
                .cloudUpdateTime(cloudUpdateTime)
                .lastSyncedDocument(getSdkBytes(updateDocument).asByteArray())
>>>>>>> 5b2d6481
                .build());
    }

    /**
     * Add the version node to the update request payload and then update the cloud shadow document using that request.
     *
     * @param updateDocument       The update request payload.
     * @param cloudDocumentVersion The current cloud document version.
     * @return the updated local document version.
     * @throws RetryableException       if the delete request to cloud encountered a retryable exception or if the
     *                                  serialization of the update request payload failed.
     * @throws SkipSyncRequestException if the delete request to cloud encountered a skipable exception.
     */
    private long updateCloudDocumentAndGetUpdatedVersion(ObjectNode updateDocument, Optional<Long> cloudDocumentVersion)
            throws SkipSyncRequestException, RetryableException {
        cloudDocumentVersion.ifPresent(version ->
                updateDocument.set(SHADOW_DOCUMENT_VERSION, new LongNode(version)));
        byte[] payloadBytes = getPayloadBytes(updateDocument);
        updateCloudShadowDocument(payloadBytes);
        //TODO: get the version from the response object
        return cloudDocumentVersion.map(version -> version + 1).orElse(1L);
    }

    /**
     * Deserialize the last synced shadow document if sync information is present.
     *
     * @param syncInformation the sync informationf for the shadow.
     * @return the Shadow Document if the sync information is present; Else null.
     * @throws SkipSyncRequestException if the serialization of the last synced document failed.
     */
    private ShadowDocument deserializeLastSyncedShadowDocument(@NonNull SyncInformation syncInformation)
            throws SkipSyncRequestException {
        try {
            return new ShadowDocument(syncInformation.getLastSyncedDocument());
        } catch (IOException e) {
            logger.atError()
                    .kv(LOG_THING_NAME_KEY, getThingName())
                    .kv(LOG_SHADOW_NAME_KEY, getShadowName())
                    .log("Could not deserialize last synced shadow document");
            context.getDao().updateSyncInformation(SyncInformation.builder()
                    .localVersion(syncInformation.getLocalVersion())
                    .cloudVersion(syncInformation.getCloudVersion())
                    .shadowName(getShadowName())
                    .thingName(getThingName())
                    .cloudUpdateTime(Instant.now().getEpochSecond())
                    .lastSyncedDocument(null)
                    .build());

            throw new SkipSyncRequestException(e);
        }
    }

    private JsonNode getReported(ShadowDocument shadowDocument) {
        if (shadowDocument == null) {
            return null;
        }
        return shadowDocument.getState() == null ? null : shadowDocument.getState().getReported();
    }

    private JsonNode getDesired(ShadowDocument shadowDocument) {
        if (shadowDocument == null) {
            return null;
        }
        return shadowDocument.getState() == null ? null : shadowDocument.getState().getDesired();
    }

    /**
     * Gets the SDK bytes object from the Object Node.
     *
     * @param updateDocument The update request payload.
     * @return The SDK bytes object for the update request.
     * @throws SkipSyncRequestException if the serialization of the update request payload failed.
     */
    private byte[] getPayloadBytes(ObjectNode updateDocument) throws SkipSyncRequestException {
        byte[] payloadBytes;
        try {
            payloadBytes = JsonUtil.getPayloadBytes(updateDocument);
        } catch (JsonProcessingException e) {
            logger.atWarn()
                    .kv(LOG_THING_NAME_KEY, getThingName())
                    .kv(LOG_SHADOW_NAME_KEY, getShadowName())
                    .cause(e).log("Unable to serialize update request");
            throw new SkipSyncRequestException(e);
        }
        return payloadBytes;
    }

    /**
     * Check if the current shadow document version is same as the version in the sync information for the shadow.
     *
     * @param shadowDocument  The current shadow document.
     * @param syncInformation The sync information for the shadow.
     * @param owner           The owner of the shadow i.e. LOCAL or CLOUD.
     * @return true if the version was the same; Else false.
     */
    private boolean isDocVersionSame(ShadowDocument shadowDocument, @NonNull SyncInformation syncInformation,
                                     DataOwner owner) {
        return shadowDocument != null
                && (DataOwner.CLOUD.equals(owner) && syncInformation.getCloudVersion() == shadowDocument.getVersion()
                || DataOwner.LOCAL.equals(owner) && syncInformation.getLocalVersion() == shadowDocument.getVersion());
    }

    /**
     * Gets the cloud shadow document using the IoT Data plane client.
     *
     * @return an optional of the cloud shadow document if it existed.
     * @throws RetryableException       if the get request encountered errors which should be retried.
     * @throws SkipSyncRequestException if the get request encountered errors which should be skipped.
     */
    private Optional<ShadowDocument> getCloudShadowDocument() throws RetryableException,
            SkipSyncRequestException {
        logger.atTrace()
                .kv(LOG_THING_NAME_KEY, getThingName())
                .kv(LOG_SHADOW_NAME_KEY, getShadowName())
                .log("Getting cloud shadow document");
        try {
<<<<<<< HEAD
            GetThingShadowResponse getThingShadowResponse = context.getIotDataPlaneClient()
                    .getThingShadow(getThingName(), getShadowName());
=======
            GetThingShadowResponse getThingShadowResponse = context.getIotDataPlaneClientFactory()
                    .getIotDataPlaneClient()
                    .getThingShadow(GetThingShadowRequest
                            .builder()
                            .shadowName(getShadowName())
                            .thingName(getThingName())
                            .build());
>>>>>>> 5b2d6481
            if (getThingShadowResponse != null && getThingShadowResponse.payload() != null) {
                return Optional.of(new ShadowDocument(getThingShadowResponse.payload().asByteArray()));
            }
        } catch (ResourceNotFoundException e) {
            logger.atWarn()
                    .kv(LOG_THING_NAME_KEY, getThingName())
                    .kv(LOG_SHADOW_NAME_KEY, getShadowName())
                    .cause(e)
                    .log("Unable to find cloud shadow");
        } catch (ThrottlingException | ServiceUnavailableException | InternalFailureException e) {
            logger.atWarn()
                    .kv(LOG_THING_NAME_KEY, getThingName())
                    .kv(LOG_SHADOW_NAME_KEY, getShadowName())
                    .log("Could not execute cloud shadow get request");
            throw new RetryableException(e);
        } catch (SdkServiceException | SdkClientException | IOException e) {
            logger.atError()
                    .kv(LOG_THING_NAME_KEY, getThingName())
                    .kv(LOG_SHADOW_NAME_KEY, getShadowName())
                    .log("Could not execute cloud shadow get request");
            throw new SkipSyncRequestException(e);
        }
        return Optional.empty();
    }

    /**
     * Update the local shadow document using the update request handler.
     *
     * @param payloadBytes The update request bytes.
     * @throws ConflictError            if the update request for local had a bad version.
     * @throws SkipSyncRequestException if the update request encountered errors which should be skipped.
     */
    private void updateLocalShadowDocument(byte[] payloadBytes) throws ConflictError,
            SkipSyncRequestException {
        logger.atDebug()
                .kv(LOG_THING_NAME_KEY, getThingName())
                .kv(LOG_SHADOW_NAME_KEY, getShadowName())
                .log("Updating local shadow document");

        software.amazon.awssdk.aws.greengrass.model.UpdateThingShadowRequest localRequest =
                new software.amazon.awssdk.aws.greengrass.model.UpdateThingShadowRequest();
        localRequest.setPayload(payloadBytes);
        localRequest.setShadowName(getShadowName());
        localRequest.setThingName(getThingName());
        try {
            context.getUpdateHandler().handleRequest(localRequest, ShadowManager.SERVICE_NAME);
        } catch (ShadowManagerDataException | UnauthorizedError | InvalidArgumentsError | ServiceError e) {
            throw new SkipSyncRequestException(e);
        }
    }

    /**
     * Delete the local shadow document using the delete request handler.
     *
     * @throws SkipSyncRequestException if the delete request encountered errors which should be skipped.
     */
    private void deleteLocalShadowDocument() throws SkipSyncRequestException {
        logger.atInfo()
                .kv(LOG_THING_NAME_KEY, getThingName())
                .kv(LOG_SHADOW_NAME_KEY, getShadowName())
                .log("Deleting local shadow document");

        software.amazon.awssdk.aws.greengrass.model.DeleteThingShadowRequest localRequest =
                new software.amazon.awssdk.aws.greengrass.model.DeleteThingShadowRequest();
        localRequest.setShadowName(getShadowName());
        localRequest.setThingName(getThingName());
        try {
            context.getDeleteHandler().handleRequest(localRequest, ShadowManager.SERVICE_NAME);
        } catch (ShadowManagerDataException | UnauthorizedError | InvalidArgumentsError | ServiceError e) {
            throw new SkipSyncRequestException(e);
        }
    }

    /**
     * Update the cloud document using the IoT Data plane client.
     *
     * @param updateDocument The update request payload.
     * @throws ConflictException        if the update request for cloud had a bad version.
     * @throws RetryableException       if the update request encountered errors which should be retried.
     * @throws SkipSyncRequestException if the update request encountered errors which should be skipped.
     */
    private void updateCloudShadowDocument(byte[] updateDocument)
            throws ConflictException, RetryableException, SkipSyncRequestException {
        try {
            logger.atDebug()
                    .kv(LOG_THING_NAME_KEY, getThingName())
                    .kv(LOG_SHADOW_NAME_KEY, getShadowName())
                    .log("Updating cloud shadow document");

<<<<<<< HEAD
            context.getIotDataPlaneClient().updateThingShadow(getThingName(), getShadowName(), updateDocument);
=======
            context.getIotDataPlaneClientFactory().getIotDataPlaneClient().updateThingShadow(
                    UpdateThingShadowRequest.builder()
                            .shadowName(getShadowName())
                            .thingName(getThingName())
                            .payload(updateDocument)
                            .build());
>>>>>>> 5b2d6481
        } catch (ConflictException e) {
            logger.atWarn()
                    .kv(LOG_THING_NAME_KEY, getThingName())
                    .kv(LOG_SHADOW_NAME_KEY, getShadowName())
                    .log("Conflict exception occurred while updating cloud document.");
            throw e;
        } catch (ThrottlingException | ServiceUnavailableException | InternalFailureException e) {
            logger.atWarn()
                    .kv(LOG_THING_NAME_KEY, getThingName())
                    .kv(LOG_SHADOW_NAME_KEY, getShadowName())
                    .log("Could not execute cloud shadow update request");
            throw new RetryableException(e);
        } catch (SdkServiceException | SdkClientException e) {
            logger.atError()
                    .kv(LOG_THING_NAME_KEY, getThingName())
                    .kv(LOG_SHADOW_NAME_KEY, getShadowName())
                    .log("Could not execute cloud shadow update request");
            throw new SkipSyncRequestException(e);
        }
    }

    /**
     * Delete the cloud document using the IoT Data plane client.
     *
     * @throws RetryableException       if the delete request encountered errors which should be retried.
     * @throws SkipSyncRequestException if the delete request encountered errors which should be skipped.
     */
    private void deleteCloudShadowDocument() throws RetryableException, SkipSyncRequestException {
        try {
            logger.atInfo()
                    .kv(LOG_THING_NAME_KEY, getThingName())
                    .kv(LOG_SHADOW_NAME_KEY, getShadowName())
                    .log("Deleting cloud shadow document");
<<<<<<< HEAD
            context.getIotDataPlaneClient().deleteThingShadow(getThingName(), getShadowName());
=======
            context.getIotDataPlaneClientFactory().getIotDataPlaneClient().deleteThingShadow(
                    DeleteThingShadowRequest.builder()
                            .shadowName(getShadowName())
                            .thingName(getThingName())
                            .build());
>>>>>>> 5b2d6481
        } catch (ThrottlingException | ServiceUnavailableException | InternalFailureException e) {
            logger.atWarn()
                    .kv(LOG_THING_NAME_KEY, getThingName())
                    .kv(LOG_SHADOW_NAME_KEY, getShadowName())
                    .log("Could not execute cloud shadow delete request");
            throw new RetryableException(e);
        } catch (SdkServiceException | SdkClientException e) {
            logger.atError()
                    .kv(LOG_THING_NAME_KEY, getThingName())
                    .kv(LOG_SHADOW_NAME_KEY, getShadowName())
                    .log("Could not execute cloud shadow delete request");
            throw new SkipSyncRequestException(e);
        }
    }
}<|MERGE_RESOLUTION|>--- conflicted
+++ resolved
@@ -335,14 +335,8 @@
                 .cloudVersion(cloudDocumentVersion)
                 .shadowName(getShadowName())
                 .thingName(getThingName())
-<<<<<<< HEAD
-                // TODO: get the latest from metadata?
-                .cloudUpdateTime(Instant.now().getEpochSecond())
+                .cloudUpdateTime(cloudUpdateTime)
                 .lastSyncedDocument(getPayloadBytes(updateDocument))
-=======
-                .cloudUpdateTime(cloudUpdateTime)
-                .lastSyncedDocument(getSdkBytes(updateDocument).asByteArray())
->>>>>>> 5b2d6481
                 .build());
     }
 
@@ -459,18 +453,8 @@
                 .kv(LOG_SHADOW_NAME_KEY, getShadowName())
                 .log("Getting cloud shadow document");
         try {
-<<<<<<< HEAD
             GetThingShadowResponse getThingShadowResponse = context.getIotDataPlaneClient()
                     .getThingShadow(getThingName(), getShadowName());
-=======
-            GetThingShadowResponse getThingShadowResponse = context.getIotDataPlaneClientFactory()
-                    .getIotDataPlaneClient()
-                    .getThingShadow(GetThingShadowRequest
-                            .builder()
-                            .shadowName(getShadowName())
-                            .thingName(getThingName())
-                            .build());
->>>>>>> 5b2d6481
             if (getThingShadowResponse != null && getThingShadowResponse.payload() != null) {
                 return Optional.of(new ShadowDocument(getThingShadowResponse.payload().asByteArray()));
             }
@@ -560,16 +544,7 @@
                     .kv(LOG_SHADOW_NAME_KEY, getShadowName())
                     .log("Updating cloud shadow document");
 
-<<<<<<< HEAD
             context.getIotDataPlaneClient().updateThingShadow(getThingName(), getShadowName(), updateDocument);
-=======
-            context.getIotDataPlaneClientFactory().getIotDataPlaneClient().updateThingShadow(
-                    UpdateThingShadowRequest.builder()
-                            .shadowName(getShadowName())
-                            .thingName(getThingName())
-                            .payload(updateDocument)
-                            .build());
->>>>>>> 5b2d6481
         } catch (ConflictException e) {
             logger.atWarn()
                     .kv(LOG_THING_NAME_KEY, getThingName())
@@ -603,15 +578,7 @@
                     .kv(LOG_THING_NAME_KEY, getThingName())
                     .kv(LOG_SHADOW_NAME_KEY, getShadowName())
                     .log("Deleting cloud shadow document");
-<<<<<<< HEAD
             context.getIotDataPlaneClient().deleteThingShadow(getThingName(), getShadowName());
-=======
-            context.getIotDataPlaneClientFactory().getIotDataPlaneClient().deleteThingShadow(
-                    DeleteThingShadowRequest.builder()
-                            .shadowName(getShadowName())
-                            .thingName(getThingName())
-                            .build());
->>>>>>> 5b2d6481
         } catch (ThrottlingException | ServiceUnavailableException | InternalFailureException e) {
             logger.atWarn()
                     .kv(LOG_THING_NAME_KEY, getThingName())
