/*
 * Copyright Amazon.com, Inc. or its affiliates. All Rights Reserved.
 * SPDX-License-Identifier: Apache-2.0
 */

package com.aws.greengrass.shadowmanager.sync.model;

import com.aws.greengrass.logging.api.Logger;
import com.aws.greengrass.logging.impl.LogManager;
import com.aws.greengrass.shadowmanager.exception.RetryableException;
import com.aws.greengrass.shadowmanager.exception.ShadowManagerDataException;
import com.aws.greengrass.shadowmanager.exception.SkipSyncRequestException;
import com.aws.greengrass.shadowmanager.model.dao.SyncInformation;
import software.amazon.awssdk.core.exception.SdkClientException;
import software.amazon.awssdk.core.exception.SdkServiceException;
import software.amazon.awssdk.services.iotdataplane.model.InternalFailureException;
import software.amazon.awssdk.services.iotdataplane.model.ServiceUnavailableException;
import software.amazon.awssdk.services.iotdataplane.model.ThrottlingException;

import java.time.Instant;
import java.util.Optional;

import static com.aws.greengrass.shadowmanager.model.Constants.LOG_SHADOW_NAME_KEY;
import static com.aws.greengrass.shadowmanager.model.Constants.LOG_THING_NAME_KEY;

/**
 * Sync request to delete shadow in the cloud.
 */
public class CloudDeleteSyncRequest extends BaseSyncRequest {
    private static final Logger logger = LogManager.getLogger(CloudDeleteSyncRequest.class);

    /**
     * Ctr for CloudDeleteSyncRequest.
     *
     * @param thingName     The thing name associated with the sync shadow update
     * @param shadowName    The shadow name associated with the sync shadow update
     */
    public CloudDeleteSyncRequest(String thingName, String shadowName) {
        super(thingName, shadowName);
    }

    /**
     * Executes a cloud shadow delete after a successful local shadow delete.
     *
     * @throws RetryableException       if the cloud version is not the same as the version of the shadow on the cloud
     *                                  or if the cloud is throttling the request.
     * @throws SkipSyncRequestException if the update request on the cloud shadow failed for another 400 exception.
     */
    @Override
    public void execute(SyncContext context) throws RetryableException, SkipSyncRequestException {
        try {
<<<<<<< HEAD
            context.getIotDataPlaneClient().deleteThingShadow(getThingName(), getShadowName());
=======
            logger.atDebug()
                    .kv(LOG_THING_NAME_KEY, getThingName())
                    .kv(LOG_SHADOW_NAME_KEY, getShadowName())
                    .log("Deleting cloud shadow document");

            context.getIotDataPlaneClientFactory().getIotDataPlaneClient().deleteThingShadow(DeleteThingShadowRequest
                    .builder()
                    .shadowName(getShadowName())
                    .thingName(getThingName())
                    .build());
>>>>>>> 8d56d162
        } catch (ThrottlingException | ServiceUnavailableException | InternalFailureException e) {
            throw new RetryableException(e);
        } catch (SdkServiceException | SdkClientException e) {
            throw new SkipSyncRequestException(e);
        }

        Optional<SyncInformation> syncInformation = context.getDao().getShadowSyncInformation(getThingName(),
                getShadowName());
        try {
            context.getDao().updateSyncInformation(SyncInformation.builder()
                    .lastSyncedDocument(null)
                    .cloudVersion(syncInformation.map(SyncInformation::getCloudVersion).orElse(0L))
                    .cloudDeleted(true)
                    .shadowName(getShadowName())
                    .thingName(getThingName())
                    .cloudUpdateTime(Instant.now().getEpochSecond())
                    .build());
        } catch (ShadowManagerDataException e) {
            logger.atWarn()
                    .kv(LOG_THING_NAME_KEY, getThingName())
                    .kv(LOG_SHADOW_NAME_KEY, getShadowName())
                    .cause(e).log("Failed to update sync table after deleting cloud shadow");
        }
    }
}<|MERGE_RESOLUTION|>--- conflicted
+++ resolved
@@ -49,20 +49,12 @@
     @Override
     public void execute(SyncContext context) throws RetryableException, SkipSyncRequestException {
         try {
-<<<<<<< HEAD
-            context.getIotDataPlaneClient().deleteThingShadow(getThingName(), getShadowName());
-=======
             logger.atDebug()
                     .kv(LOG_THING_NAME_KEY, getThingName())
                     .kv(LOG_SHADOW_NAME_KEY, getShadowName())
                     .log("Deleting cloud shadow document");
 
-            context.getIotDataPlaneClientFactory().getIotDataPlaneClient().deleteThingShadow(DeleteThingShadowRequest
-                    .builder()
-                    .shadowName(getShadowName())
-                    .thingName(getThingName())
-                    .build());
->>>>>>> 8d56d162
+            context.getIotDataPlaneClient().deleteThingShadow(getThingName(), getShadowName());
         } catch (ThrottlingException | ServiceUnavailableException | InternalFailureException e) {
             throw new RetryableException(e);
         } catch (SdkServiceException | SdkClientException e) {
