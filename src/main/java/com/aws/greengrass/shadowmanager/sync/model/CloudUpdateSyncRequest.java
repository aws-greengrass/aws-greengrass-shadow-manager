/*
 * Copyright Amazon.com, Inc. or its affiliates. All Rights Reserved.
 * SPDX-License-Identifier: Apache-2.0
 */

package com.aws.greengrass.shadowmanager.sync.model;

import com.aws.greengrass.logging.api.Logger;
import com.aws.greengrass.logging.impl.LogManager;
import com.aws.greengrass.shadowmanager.exception.RetryableException;
import com.aws.greengrass.shadowmanager.exception.ShadowManagerDataException;
import com.aws.greengrass.shadowmanager.exception.SkipSyncRequestException;
import com.aws.greengrass.shadowmanager.exception.UnknownShadowException;
import com.aws.greengrass.shadowmanager.model.ShadowDocument;
import com.aws.greengrass.shadowmanager.model.dao.SyncInformation;
import com.aws.greengrass.shadowmanager.util.JsonMerger;
import com.aws.greengrass.shadowmanager.util.JsonUtil;
import com.fasterxml.jackson.core.JsonProcessingException;
import com.fasterxml.jackson.databind.JsonNode;
import com.fasterxml.jackson.databind.node.LongNode;
import com.fasterxml.jackson.databind.node.ObjectNode;
import lombok.NonNull;
import software.amazon.awssdk.core.exception.SdkClientException;
import software.amazon.awssdk.core.exception.SdkServiceException;
import software.amazon.awssdk.services.iotdataplane.model.ConflictException;
import software.amazon.awssdk.services.iotdataplane.model.InternalFailureException;
import software.amazon.awssdk.services.iotdataplane.model.ServiceUnavailableException;
import software.amazon.awssdk.services.iotdataplane.model.ThrottlingException;

import java.io.IOException;
import java.time.Instant;
import java.util.Optional;

import static com.aws.greengrass.shadowmanager.model.Constants.LOG_SHADOW_NAME_KEY;
import static com.aws.greengrass.shadowmanager.model.Constants.LOG_THING_NAME_KEY;
import static com.aws.greengrass.shadowmanager.model.Constants.SHADOW_DOCUMENT_VERSION;

/**
 * Sync request to update shadow in the cloud.
 */
public class CloudUpdateSyncRequest extends BaseSyncRequest {
    private static final Logger logger = LogManager.getLogger(CloudUpdateSyncRequest.class);

    @NonNull
    JsonNode updateDocument;

    /**
     * Ctr for CloudUpdateSyncRequest.
     *
     * @param thingName      The thing name associated with the sync shadow update
     * @param shadowName     The shadow name associated with the sync shadow update
     * @param updateDocument The update request bytes.
     */
    public CloudUpdateSyncRequest(String thingName,
                                  String shadowName,
                                  JsonNode updateDocument) {
        super(thingName, shadowName);
        this.updateDocument = updateDocument;
    }

    /**
     * Merge the sync requests together.
     * @param other the newer request to merge
     */
    public void merge(CloudUpdateSyncRequest other) {
        JsonMerger.merge(updateDocument, other.updateDocument);
    }

    /**
     * Executes a cloud shadow update after a successful local shadow update.
     *
     * @throws ConflictException        if cloud version is not the same as the version in the cloud.
     * @throws RetryableException       if the cloud is throttling the request or some other transient issue.
     * @throws SkipSyncRequestException if the update request on the cloud shadow failed for another 400 exception.
     * @throws UnknownShadowException   if the shadow sync information is missing
     */
    @SuppressWarnings("PMD.PrematureDeclaration")
    @Override
    public void execute(SyncContext context) throws RetryableException, SkipSyncRequestException,
            ConflictException, UnknownShadowException {
        Optional<ShadowDocument> shadowDocument = context.getDao().getShadowThing(getThingName(), getShadowName());

        if (!shadowDocument.isPresent()) {
            logger.atWarn()
                    .kv(LOG_THING_NAME_KEY, getThingName())
                    .kv(LOG_SHADOW_NAME_KEY, getShadowName())
                    .log("Unable to sync shadow since shadow does not exist");
            return;
        }

        SyncInformation currentSyncInformation = context.getDao()
                .getShadowSyncInformation(getThingName(), getShadowName())
                .orElseThrow(() -> new UnknownShadowException("Shadow not found in sync table"));

        if (!isUpdateNecessary(currentSyncInformation.getLastSyncedDocument(), updateDocument)) {
            logger.atWarn()
                    .kv(LOG_THING_NAME_KEY, getThingName())
                    .kv(LOG_SHADOW_NAME_KEY, getShadowName())
                    .log("Cloud shadow already contains update payload. No sync is necessary");
            return;
        }

        long cloudVersion = getAndUpdateCloudVersionInRequest(currentSyncInformation);

        try {
<<<<<<< HEAD
            context.getIotDataPlaneClient().updateThingShadow(getThingName(), getShadowName(),
                    JsonUtil.getPayloadBytes(updateDocument));
=======
            logger.atDebug()
                    .kv(LOG_THING_NAME_KEY, getThingName())
                    .kv(LOG_SHADOW_NAME_KEY, getShadowName())
                    .log("Updating cloud shadow document");

            context.getIotDataPlaneClientFactory().getIotDataPlaneClient()
                    .updateThingShadow(UpdateThingShadowRequest.builder()
                            .shadowName(getShadowName())
                            .thingName(getThingName())
                            .payload(SdkBytes.fromByteArray(JsonUtil.getPayloadBytes(updateDocument)))
                            .build());
>>>>>>> 8d56d162
        } catch (ConflictException e) {  // NOPMD - Throw ConflictException instead of treated as SdkServiceException
            throw e;
        } catch (ThrottlingException | ServiceUnavailableException | InternalFailureException e) {
            throw new RetryableException(e);
        } catch (SdkServiceException | SdkClientException | IOException e) {
            throw new SkipSyncRequestException(e);
        }

        try {
            context.getDao().updateSyncInformation(SyncInformation.builder()
                    .lastSyncedDocument(JsonUtil.getPayloadBytes(shadowDocument.get().toJson(false)))
                    .cloudVersion(cloudVersion + 1)
                    .cloudDeleted(false)
                    .shadowName(getShadowName())
                    .thingName(getThingName())
                    .cloudUpdateTime(Instant.now().getEpochSecond())
                    .build());
        } catch (JsonProcessingException | ShadowManagerDataException e) {
            logger.atError()
                    .kv(LOG_THING_NAME_KEY, getThingName())
                    .kv(LOG_SHADOW_NAME_KEY, getShadowName())
                    .cause(e).log("Failed to update sync table after updating cloud shadow");
        }
    }

    private long getAndUpdateCloudVersionInRequest(SyncInformation syncInformation) {
        long cloudVersion = syncInformation.getCloudVersion();
        if (cloudVersion != 0) {
            ((ObjectNode) updateDocument).set(SHADOW_DOCUMENT_VERSION, new LongNode(cloudVersion));
        }

        return cloudVersion;
    }
}<|MERGE_RESOLUTION|>--- conflicted
+++ resolved
@@ -103,22 +103,13 @@
         long cloudVersion = getAndUpdateCloudVersionInRequest(currentSyncInformation);
 
         try {
-<<<<<<< HEAD
-            context.getIotDataPlaneClient().updateThingShadow(getThingName(), getShadowName(),
-                    JsonUtil.getPayloadBytes(updateDocument));
-=======
             logger.atDebug()
                     .kv(LOG_THING_NAME_KEY, getThingName())
                     .kv(LOG_SHADOW_NAME_KEY, getShadowName())
                     .log("Updating cloud shadow document");
 
-            context.getIotDataPlaneClientFactory().getIotDataPlaneClient()
-                    .updateThingShadow(UpdateThingShadowRequest.builder()
-                            .shadowName(getShadowName())
-                            .thingName(getThingName())
-                            .payload(SdkBytes.fromByteArray(JsonUtil.getPayloadBytes(updateDocument)))
-                            .build());
->>>>>>> 8d56d162
+            context.getIotDataPlaneClient().updateThingShadow(getThingName(), getShadowName(),
+                    JsonUtil.getPayloadBytes(updateDocument));
         } catch (ConflictException e) {  // NOPMD - Throw ConflictException instead of treated as SdkServiceException
             throw e;
         } catch (ThrottlingException | ServiceUnavailableException | InternalFailureException e) {
