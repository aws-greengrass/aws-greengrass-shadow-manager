--- conflicted
+++ resolved
@@ -242,11 +242,10 @@
     }
 
     /**
-<<<<<<< HEAD
      * Attempts to get the shadow document version.
      *
-     * @param thingName       Name of the Thing for the shadow topic prefix.
-     * @param shadowName      Name of shadow topic prefix for thing.
+     * @param thingName  Name of the Thing for the shadow topic prefix.
+     * @param shadowName Name of shadow topic prefix for thing.
      * @return Optional containing the new shadow document version if document exists; Else an empty optional
      */
     @Override
@@ -261,7 +260,10 @@
                         }
                     }
                     return Optional.empty();
-=======
+                });
+    }
+
+    /**
      * Attempts to insert a new sync information row for a thing's shadow if it does not exist.
      *
      * @param request The update shadow sync information request containing the necessary information to update.
@@ -286,7 +288,6 @@
                     preparedStatement.setString(10, request.getShadowName());
                     int result = preparedStatement.executeUpdate();
                     return result == 1;
->>>>>>> 6e3dbeb6
                 });
 
     }
