/*
 * Copyright Amazon.com, Inc. or its affiliates. All Rights Reserved.
 * SPDX-License-Identifier: Apache-2.0
 */

package com.aws.greengrass.shadowmanager.ipc;


import com.aws.greengrass.shadowmanager.exception.ThrottledRequestException;
import lombok.AccessLevel;
import lombok.Getter;
import lombok.Setter;
import vendored.com.google.common.util.concurrent.RateLimiter;

<<<<<<< HEAD
import java.util.Collections;
import java.util.LinkedHashMap;
import java.util.Map;
=======
import java.util.concurrent.ConcurrentHashMap;
import java.util.concurrent.atomic.AtomicInteger;
>>>>>>> 71118d2b

import static com.aws.greengrass.shadowmanager.model.Constants.DEFAULT_LOCAL_REQUESTS_RATE;
import static com.aws.greengrass.shadowmanager.model.Constants.DEFAULT_TOTAL_LOCAL_REQUESTS_RATE;

/**
 * Class which handles request throttling for all inbound local shadow requests.
 */
public class InboundRateLimiter {
    private double ratePerThing = DEFAULT_LOCAL_REQUESTS_RATE;
    private volatile int totalRate = DEFAULT_TOTAL_LOCAL_REQUESTS_RATE;

    @Setter(AccessLevel.PACKAGE)
<<<<<<< HEAD
    private RateLimiter totalInboundRateLimiter = RateLimiter.create(DEFAULT_TOTAL_LOCAL_REQUESTS_RATE);

    @Setter(AccessLevel.PACKAGE) @Getter(AccessLevel.PACKAGE)
    private Map<String, RateLimiter> rateLimitersPerThing = Collections.synchronizedMap(
            new LinkedHashMap<String, RateLimiter>(totalRate, 0.75f, true) {
        @Override
        protected boolean removeEldestEntry(Map.Entry eldest) {
            return size() > totalRate;
        }
    });
=======
    private ConcurrentHashMap<String, RateLimiter> rateLimiterMap = new ConcurrentHashMap<>();
    private final AtomicInteger rate = new AtomicInteger(DEFAULT_LOCAL_REQUESTS_RATE);
>>>>>>> 71118d2b

    /**
     * Attempts to acquire lock for the specified thing.
     *
     * @param thingName Thing to acquire lock from assigned rate limiter
     * @throws ThrottledRequestException Max requests per thing per second exceeded
     */
    public void acquireLockForThing(String thingName) throws ThrottledRequestException {

        // TODO: have calling class validate thingName prior to getting lock
        if (thingName == null || thingName.isEmpty()) {
            return;
        }

<<<<<<< HEAD
        if (!totalInboundRateLimiter.tryAcquire()) {
            throw new ThrottledRequestException("Max total local shadow request rate exceeded");
        }

        RateLimiter rateLimiter = rateLimitersPerThing.computeIfAbsent(thingName, k ->
                RateLimiter.create(ratePerThing));
=======
        RateLimiter rateLimiter = rateLimiterMap.computeIfAbsent(thingName, k -> RateLimiter.create(rate.get()));
>>>>>>> 71118d2b

        if (!rateLimiter.tryAcquire()) {
            throw new ThrottledRequestException("Local shadow request throttled for thing");
        }
    }

    /**
     * Clears all inbound rate limiters.
     */
    public void clear() {
        rateLimitersPerThing.clear();
    }

    /**
     * Sets the overall inbound rate limiter rate.
     *
     * @param rate Max inbound requests per second for all things
     */
    public void setTotalRate(int rate) {
        totalRate = rate;
        this.totalInboundRateLimiter.setRate(rate);
    }

    /**
     * Sets each inbound rate limiter per thing to specified rate.
     *
     * @param rate Max inbound requests per second per thing
     */
    public void setRate(int rate) {
<<<<<<< HEAD
        ratePerThing = rate;
        rateLimitersPerThing.forEach((k, v) -> v.setRate(rate));
=======
        this.rate.set(rate);
        rateLimiterMap.forEach((k, v) -> v.setRate(rate));
>>>>>>> 71118d2b
    }
}<|MERGE_RESOLUTION|>--- conflicted
+++ resolved
@@ -12,14 +12,10 @@
 import lombok.Setter;
 import vendored.com.google.common.util.concurrent.RateLimiter;
 
-<<<<<<< HEAD
 import java.util.Collections;
 import java.util.LinkedHashMap;
 import java.util.Map;
-=======
-import java.util.concurrent.ConcurrentHashMap;
 import java.util.concurrent.atomic.AtomicInteger;
->>>>>>> 71118d2b
 
 import static com.aws.greengrass.shadowmanager.model.Constants.DEFAULT_LOCAL_REQUESTS_RATE;
 import static com.aws.greengrass.shadowmanager.model.Constants.DEFAULT_TOTAL_LOCAL_REQUESTS_RATE;
@@ -28,25 +24,20 @@
  * Class which handles request throttling for all inbound local shadow requests.
  */
 public class InboundRateLimiter {
-    private double ratePerThing = DEFAULT_LOCAL_REQUESTS_RATE;
-    private volatile int totalRate = DEFAULT_TOTAL_LOCAL_REQUESTS_RATE;
+    private final AtomicInteger ratePerThing = new AtomicInteger(DEFAULT_LOCAL_REQUESTS_RATE);
+    private final AtomicInteger totalRate = new AtomicInteger(DEFAULT_TOTAL_LOCAL_REQUESTS_RATE);
 
     @Setter(AccessLevel.PACKAGE)
-<<<<<<< HEAD
     private RateLimiter totalInboundRateLimiter = RateLimiter.create(DEFAULT_TOTAL_LOCAL_REQUESTS_RATE);
 
     @Setter(AccessLevel.PACKAGE) @Getter(AccessLevel.PACKAGE)
     private Map<String, RateLimiter> rateLimitersPerThing = Collections.synchronizedMap(
-            new LinkedHashMap<String, RateLimiter>(totalRate, 0.75f, true) {
+            new LinkedHashMap<String, RateLimiter>(totalRate.get(), 0.75f, true) {
         @Override
         protected boolean removeEldestEntry(Map.Entry eldest) {
-            return size() > totalRate;
+            return size() > totalRate.get();
         }
     });
-=======
-    private ConcurrentHashMap<String, RateLimiter> rateLimiterMap = new ConcurrentHashMap<>();
-    private final AtomicInteger rate = new AtomicInteger(DEFAULT_LOCAL_REQUESTS_RATE);
->>>>>>> 71118d2b
 
     /**
      * Attempts to acquire lock for the specified thing.
@@ -61,16 +52,12 @@
             return;
         }
 
-<<<<<<< HEAD
         if (!totalInboundRateLimiter.tryAcquire()) {
             throw new ThrottledRequestException("Max total local shadow request rate exceeded");
         }
 
         RateLimiter rateLimiter = rateLimitersPerThing.computeIfAbsent(thingName, k ->
-                RateLimiter.create(ratePerThing));
-=======
-        RateLimiter rateLimiter = rateLimiterMap.computeIfAbsent(thingName, k -> RateLimiter.create(rate.get()));
->>>>>>> 71118d2b
+                RateLimiter.create(ratePerThing.get()));
 
         if (!rateLimiter.tryAcquire()) {
             throw new ThrottledRequestException("Local shadow request throttled for thing");
@@ -90,7 +77,7 @@
      * @param rate Max inbound requests per second for all things
      */
     public void setTotalRate(int rate) {
-        totalRate = rate;
+        totalRate.set(rate);
         this.totalInboundRateLimiter.setRate(rate);
     }
 
@@ -100,12 +87,7 @@
      * @param rate Max inbound requests per second per thing
      */
     public void setRate(int rate) {
-<<<<<<< HEAD
-        ratePerThing = rate;
+        ratePerThing.set(rate);
         rateLimitersPerThing.forEach((k, v) -> v.setRate(rate));
-=======
-        this.rate.set(rate);
-        rateLimiterMap.forEach((k, v) -> v.setRate(rate));
->>>>>>> 71118d2b
     }
 }