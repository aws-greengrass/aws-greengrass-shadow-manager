--- conflicted
+++ resolved
@@ -115,64 +115,10 @@
             ShadowRequest shadowRequest = new ShadowRequest(thingName, shadowName);
             try {
                 Validator.validateShadowRequest(shadowRequest);
-<<<<<<< HEAD
-=======
-                if (updatedDocumentRequestBytes == null || updatedDocumentRequestBytes.length == 0) {
-                    throw new InvalidRequestParametersException(ErrorMessage.PAYLOAD_MISSING_MESSAGE);
-                }
-                authorizationHandlerWrapper.doAuthorization(UPDATE_THING_SHADOW, serviceName, shadowRequest);
-
-                // Get the current document from the DAO if present and convert it into a ShadowDocument object.
-                currentDocument = dao.getShadowThing(thingName, shadowName).orElse(new ShadowDocument());
-
-                // Validate the payload sent in the update shadow request. Validates the following:
-                // 1.The payload schema to ensure that the JSON has the correct schema.
-                // 2. The state node schema to ensure it's correctness.
-                // 3. The depth of the state node to ensure it is within the boundaries.
-                // 4. The version of the payload to ensure that its current version + 1.
-
-                // If the payload size is greater than the maximum default shadow document size, then raise an invalid
-                // parameters error for payload too large.
-                //TODO: get the max doc size from config.
-                if (updatedDocumentRequestBytes.length > Constants.DEFAULT_DOCUMENT_SIZE) {
-                    throw new InvalidRequestParametersException(ErrorMessage.PAYLOAD_TOO_LARGE_MESSAGE);
-                }
-                updateDocumentRequest = JsonUtil.getPayloadJson(updatedDocumentRequestBytes)
-                        .filter(d -> !isNullOrMissing(d))
-                        .orElseThrow(() ->
-                                new InvalidRequestParametersException(ErrorMessage
-                                        .createInvalidPayloadJsonMessage("")));
-                // Validate the payload schema
-                JsonUtil.validatePayloadSchema(updateDocumentRequest);
-
-                // Get the client token if present in the update shadow request.
-                clientToken = JsonUtil.getClientToken(updateDocumentRequest);
-
-                JsonUtil.validatePayload(currentDocument, updateDocumentRequest);
-            } catch (AuthorizationException e) {
-                logger.atWarn()
-                        .setEventType(LogEvents.UPDATE_THING_SHADOW.code())
-                        .setCause(e)
-                        .kv(LOG_THING_NAME_KEY, thingName)
-                        .kv(LOG_SHADOW_NAME_KEY, shadowName)
-                        .log("Not authorized to update shadow");
-                publishErrorMessage(thingName, shadowName, clientToken, ErrorMessage.UNAUTHORIZED_MESSAGE);
-                throw new UnauthorizedError(e.getMessage());
-            } catch (ConflictError e) {
-                logger.atWarn()
-                        .setEventType(LogEvents.UPDATE_THING_SHADOW.code())
-                        .setCause(e)
-                        .kv(LOG_THING_NAME_KEY, thingName)
-                        .kv(LOG_SHADOW_NAME_KEY, shadowName)
-                        .log("Conflicting version in shadow update message");
-                publishErrorMessage(thingName, shadowName, clientToken, ErrorMessage.VERSION_CONFLICT_MESSAGE);
-                throw e;
->>>>>>> 0a5a0df5
             } catch (InvalidRequestParametersException e) {
                 throwInvalidArgumentsError(thingName, shadowName, clientToken, e);
             }
 
-<<<<<<< HEAD
             synchronized (synchronizeHelper.getThingShadowLock(shadowRequest)) {
                 try {
 
@@ -182,8 +128,7 @@
                     authorizationHandlerWrapper.doAuthorization(UPDATE_THING_SHADOW, serviceName, shadowRequest);
 
                     // Get the current document from the DAO if present and convert it into a ShadowDocument object.
-                    byte[] currentDocumentBytes = dao.getShadowThing(thingName, shadowName).orElse(new byte[0]);
-                    currentDocument = new ShadowDocument(currentDocumentBytes);
+                    currentDocument = dao.getShadowThing(thingName, shadowName).orElse(new ShadowDocument());
 
                     // Validate the payload sent in the update shadow request. Validates the following:
                     // 1.The payload schema to ensure that the JSON has the correct schema.
@@ -211,20 +156,6 @@
                     JsonUtil.validatePayload(currentDocument, updateDocumentRequest);
                 } catch (AuthorizationException e) {
                     logger.atWarn()
-=======
-            try {
-                // Generate the new merged document based on the update shadow patch payload.
-                ShadowDocument updatedDocument = new ShadowDocument(currentDocument);
-                final Pair<JsonNode, JsonNode> patchStateMetadataPair = updatedDocument.update(updateDocumentRequest);
-
-                // Update the new document in the DAO.
-                Optional<byte[]> result = dao.updateShadowThing(thingName, shadowName,
-                        JsonUtil.getPayloadBytes(updatedDocument.toJson(false)), updatedDocument.getVersion());
-                if (!result.isPresent()) {
-                    ServiceError error = new ServiceError("Unexpected error occurred in trying to "
-                            + "update shadow thing.");
-                    logger.atError()
->>>>>>> 0a5a0df5
                             .setEventType(LogEvents.UPDATE_THING_SHADOW.code())
                             .setCause(e)
                             .kv(LOG_THING_NAME_KEY, thingName)
@@ -255,7 +186,8 @@
 
                     // Update the new document in the DAO.
                     Optional<byte[]> result = dao.updateShadowThing(thingName, shadowName,
-                            JsonUtil.getPayloadBytes(updatedDocument.toJson()));
+                            JsonUtil.getPayloadBytes(updatedDocument.toJson(false)),
+                            updatedDocument.getVersion());
                     if (!result.isPresent()) {
                         ServiceError error = new ServiceError("Unexpected error occurred in trying to "
                                 + "update shadow thing.");
