--- conflicted
+++ resolved
@@ -5,32 +5,6 @@
 
 package com.aws.greengrass.shadowmanager.ipc;
 
-<<<<<<< HEAD
-=======
-import com.aws.greengrass.authorization.exceptions.AuthorizationException;
-import com.aws.greengrass.logging.api.Logger;
-import com.aws.greengrass.logging.impl.LogManager;
-import com.aws.greengrass.shadowmanager.AuthorizationHandlerWrapper;
-import com.aws.greengrass.shadowmanager.ShadowManagerDAO;
-import com.aws.greengrass.shadowmanager.exception.InvalidRequestParametersException;
-import com.aws.greengrass.shadowmanager.exception.ShadowManagerDataException;
-import com.aws.greengrass.shadowmanager.ipc.model.Operation;
-import com.aws.greengrass.shadowmanager.ipc.model.PubSubRequest;
-import com.aws.greengrass.shadowmanager.model.Constants;
-import com.aws.greengrass.shadowmanager.model.ErrorMessage;
-import com.aws.greengrass.shadowmanager.model.LogEvents;
-import com.aws.greengrass.shadowmanager.model.ResponseMessageBuilder;
-import com.aws.greengrass.shadowmanager.model.ShadowDocument;
-import com.aws.greengrass.shadowmanager.model.ShadowRequest;
-import com.aws.greengrass.shadowmanager.sync.SyncHandler;
-import com.aws.greengrass.shadowmanager.util.JsonUtil;
-import com.aws.greengrass.shadowmanager.util.ShadowWriteSynchronizeHelper;
-import com.aws.greengrass.shadowmanager.util.Validator;
-import com.aws.greengrass.util.Pair;
-import com.fasterxml.jackson.core.JsonProcessingException;
-import com.fasterxml.jackson.databind.JsonNode;
-import com.fasterxml.jackson.databind.node.ObjectNode;
->>>>>>> 240e772a
 import software.amazon.awssdk.aws.greengrass.GeneratedAbstractUpdateThingShadowOperationHandler;
 import software.amazon.awssdk.aws.greengrass.model.ConflictError;
 import software.amazon.awssdk.aws.greengrass.model.InvalidArgumentsError;
@@ -47,49 +21,20 @@
 public class UpdateThingShadowIPCHandler extends GeneratedAbstractUpdateThingShadowOperationHandler {
     private final String serviceName;
 
-<<<<<<< HEAD
     private final UpdateThingShadowRequestHandler handler;
-=======
-    private final ShadowManagerDAO dao;
-    private final AuthorizationHandlerWrapper authorizationHandlerWrapper;
-    private final PubSubClientWrapper pubSubClientWrapper;
-    private final ShadowWriteSynchronizeHelper synchronizeHelper;
-    private final SyncHandler syncHandler;
->>>>>>> 240e772a
 
     /**
      * IPC Handler class for responding to UpdateThingShadow requests.
      *
-<<<<<<< HEAD
      * @param context topics passed by the Nucleus.
      * @param handler Update handler class to handle the Update Shadow request.
      */
     public UpdateThingShadowIPCHandler(OperationContinuationHandlerContext context,
                                        UpdateThingShadowRequestHandler handler) {
-=======
-     * @param context                     topics passed by the Nucleus
-     * @param dao                         Local shadow database management
-     * @param authorizationHandlerWrapper The authorization handler wrapper
-     * @param pubSubClientWrapper         The PubSub client wrapper
-     * @param synchronizeHelper           The shadow write operation synchronizer helper.
-     * @param syncHandler                 The handler class to perform shadow sync operations.
-     */
-    public UpdateThingShadowIPCHandler(
-            OperationContinuationHandlerContext context,
-            ShadowManagerDAO dao,
-            AuthorizationHandlerWrapper authorizationHandlerWrapper,
-            PubSubClientWrapper pubSubClientWrapper,
-            ShadowWriteSynchronizeHelper synchronizeHelper, SyncHandler syncHandler) {
->>>>>>> 240e772a
         super(context);
         this.handler = handler;
         this.serviceName = context.getAuthenticationData().getIdentityLabel();
-<<<<<<< HEAD
-=======
-        this.pubSubClientWrapper = pubSubClientWrapper;
-        this.synchronizeHelper = synchronizeHelper;
-        this.syncHandler = syncHandler;
->>>>>>> 240e772a
+
     }
 
     @Override
@@ -109,265 +54,7 @@
      */
     @Override
     public UpdateThingShadowResponse handleRequest(UpdateThingShadowRequest request) {
-<<<<<<< HEAD
         return this.handler.handleRequest(request, serviceName);
-=======
-        return translateExceptions(() -> {
-            String thingName = request.getThingName();
-            String shadowName = request.getShadowName();
-            byte[] updatedDocumentRequestBytes = request.getPayload();
-            ShadowDocument currentDocument = null;
-            Optional<String> clientToken = Optional.empty();
-            JsonNode updateDocumentRequest = null;
-            logger.atTrace("ipc-update-thing-shadow-request")
-                    .kv(LOG_THING_NAME_KEY, thingName)
-                    .kv(LOG_SHADOW_NAME_KEY, shadowName)
-                    .log();
-
-            ShadowRequest shadowRequest = new ShadowRequest(thingName, shadowName);
-            try {
-                Validator.validateShadowRequest(shadowRequest);
-            } catch (InvalidRequestParametersException e) {
-                throwInvalidArgumentsError(thingName, shadowName, clientToken, e);
-            }
-
-            synchronized (synchronizeHelper.getThingShadowLock(shadowRequest)) {
-                try {
-
-                    if (updatedDocumentRequestBytes == null || updatedDocumentRequestBytes.length == 0) {
-                        throw new InvalidRequestParametersException(ErrorMessage.PAYLOAD_MISSING_MESSAGE);
-                    }
-                    authorizationHandlerWrapper.doAuthorization(UPDATE_THING_SHADOW, serviceName, shadowRequest);
-
-                    // Get the current document from the DAO if present and convert it into a ShadowDocument object.
-                    currentDocument = dao.getShadowThing(thingName, shadowName).orElse(new ShadowDocument());
-
-                    // Validate the payload sent in the update shadow request. Validates the following:
-                    // 1.The payload schema to ensure that the JSON has the correct schema.
-                    // 2. The state node schema to ensure it's correctness.
-                    // 3. The depth of the state node to ensure it is within the boundaries.
-                    // 4. The version of the payload to ensure that its current version + 1.
-
-                    // If the payload size is greater than the maximum default shadow document size, then raise an
-                    // invalid parameters error for payload too large.
-                    //TODO: get the max doc size from config.
-                    if (updatedDocumentRequestBytes.length > Constants.DEFAULT_DOCUMENT_SIZE) {
-                        throw new InvalidRequestParametersException(ErrorMessage.PAYLOAD_TOO_LARGE_MESSAGE);
-                    }
-                    updateDocumentRequest = JsonUtil.getPayloadJson(updatedDocumentRequestBytes)
-                            .filter(d -> !isNullOrMissing(d))
-                            .orElseThrow(() ->
-                                    new InvalidRequestParametersException(ErrorMessage
-                                            .createInvalidPayloadJsonMessage("")));
-                    // Validate the payload schema
-                    JsonUtil.validatePayloadSchema(updateDocumentRequest);
-
-                    // Get the client token if present in the update shadow request.
-                    clientToken = JsonUtil.getClientToken(updateDocumentRequest);
-
-                    JsonUtil.validatePayload(currentDocument, updateDocumentRequest);
-                } catch (AuthorizationException e) {
-                    logger.atWarn()
-                            .setEventType(LogEvents.UPDATE_THING_SHADOW.code())
-                            .setCause(e)
-                            .kv(LOG_THING_NAME_KEY, thingName)
-                            .kv(LOG_SHADOW_NAME_KEY, shadowName)
-                            .log("Not authorized to update shadow");
-                    publishErrorMessage(thingName, shadowName, clientToken, ErrorMessage.UNAUTHORIZED_MESSAGE);
-                    throw new UnauthorizedError(e.getMessage());
-                } catch (ConflictError e) {
-                    logger.atWarn()
-                            .setEventType(LogEvents.UPDATE_THING_SHADOW.code())
-                            .setCause(e)
-                            .kv(LOG_THING_NAME_KEY, thingName)
-                            .kv(LOG_SHADOW_NAME_KEY, shadowName)
-                            .log("Conflicting version in shadow update message");
-                    publishErrorMessage(thingName, shadowName, clientToken, ErrorMessage.VERSION_CONFLICT_MESSAGE);
-                    throw e;
-                } catch (InvalidRequestParametersException e) {
-                    throwInvalidArgumentsError(thingName, shadowName, clientToken, e);
-                } catch (ShadowManagerDataException | IOException e) {
-                    throwServiceError(thingName, shadowName, clientToken, e);
-                }
-
-                try {
-                    // Generate the new merged document based on the update shadow patch payload.
-                    ShadowDocument updatedDocument = new ShadowDocument(currentDocument);
-                    final Pair<JsonNode, JsonNode> patchStateMetadataPair = updatedDocument
-                            .update(updateDocumentRequest);
-
-                    // Update the new document in the DAO.
-                    Optional<byte[]> result = dao.updateShadowThing(thingName, shadowName,
-                            JsonUtil.getPayloadBytes(updatedDocument.toJson(false)),
-                            updatedDocument.getVersion());
-                    if (!result.isPresent()) {
-                        ServiceError error = new ServiceError("Unexpected error occurred in trying to "
-                                + "update shadow thing.");
-                        logger.atError()
-                                .setEventType(LogEvents.UPDATE_THING_SHADOW.code())
-                                .kv(LOG_THING_NAME_KEY, thingName)
-                                .kv(LOG_SHADOW_NAME_KEY, shadowName)
-                                .setCause(error)
-                                .log();
-                        publishErrorMessage(thingName, shadowName, clientToken,
-                                ErrorMessage.INTERNAL_SERVICE_FAILURE_MESSAGE);
-                        throw error;
-                    }
-
-                    // Publish the message on the delta topic over PubSub if applicable.
-                    publishDeltaMessage(thingName, shadowName, clientToken, updatedDocument);
-
-                    // Publish the documents message over the documents topic.
-                    publishDocumentsMessage(thingName, shadowName, clientToken, currentDocument, updatedDocument);
-
-                    // Build the response object to send over the accepted topic and as the payload in the response
-                    // object. State node is the same shadow document update payload we received in the update request.
-                    ObjectNode responseNode = ResponseMessageBuilder.builder()
-                            .withVersion(updatedDocument.getVersion())
-                            .withClientToken(clientToken)
-                            .withTimestamp(Instant.now())
-                            .withState(patchStateMetadataPair.getLeft())
-                            .withMetadata(patchStateMetadataPair.getRight())
-                            .build();
-                    byte[] responseNodeBytes = JsonUtil.getPayloadBytes(responseNode);
-
-                    pubSubClientWrapper.accept(PubSubRequest.builder().thingName(thingName).shadowName(shadowName)
-                            .payload(responseNodeBytes)
-                            .publishOperation(Operation.UPDATE_SHADOW)
-                            .build());
-
-                    UpdateThingShadowResponse response = new UpdateThingShadowResponse();
-                    response.setPayload(responseNodeBytes);
-                    logger.atDebug()
-                            .kv(LOG_THING_NAME_KEY, thingName)
-                            .kv(LOG_SHADOW_NAME_KEY, shadowName)
-                            .log("Successfully updated shadow");
-                    this.syncHandler.pushCloudUpdateSyncRequest(thingName, shadowName, updateDocumentRequest);
-                    return response;
-                } catch (ShadowManagerDataException | IOException e) {
-                    throwServiceError(thingName, shadowName, clientToken, e);
-                }
-                return null;
-            }
-        });
-    }
-
-    /**
-     * Raises a Service error based on the exception.
-     *
-     * @param thingName   The thing name.
-     * @param shadowName  The shadow name.
-     * @param clientToken The client token.
-     * @param e           The Exception thrown
-     * @throws ServiceError always
-     */
-    @SuppressWarnings("PMD.AvoidUncheckedExceptionsInSignatures")
-    private void throwServiceError(String thingName, String shadowName, Optional<String> clientToken, Exception e)
-            throws ServiceError {
-        logger.atError()
-                .setEventType(LogEvents.UPDATE_THING_SHADOW.code())
-                .setCause(e)
-                .kv(LOG_THING_NAME_KEY, thingName)
-                .kv(LOG_SHADOW_NAME_KEY, shadowName)
-                .log("Could not process UpdateThingShadow Request due to internal service error");
-        publishErrorMessage(thingName, shadowName, clientToken, ErrorMessage.INTERNAL_SERVICE_FAILURE_MESSAGE);
-        throw new ServiceError(e.getMessage());
-    }
-
-    /**
-     * Raises a Invalid Arguments error based for a Invalid Request Parameters Exception.
-     *
-     * @param thingName   The thing name.
-     * @param shadowName  The shadow name.
-     * @param clientToken The client token.
-     * @param e           The Exception thrown
-     * @throws InvalidRequestParametersException always
-     */
-    @SuppressWarnings("PMD.AvoidUncheckedExceptionsInSignatures")
-    private void throwInvalidArgumentsError(String thingName, String shadowName, Optional<String> clientToken,
-                                            InvalidRequestParametersException e)
-            throws InvalidArgumentsError {
-        logger.atWarn()
-                .setEventType(LogEvents.DELETE_THING_SHADOW.code())
-                .setCause(e)
-                .kv(LOG_THING_NAME_KEY, thingName)
-                .kv(LOG_SHADOW_NAME_KEY, shadowName)
-                .log();
-        publishErrorMessage(thingName, shadowName, clientToken, e.getErrorMessage());
-        throw new InvalidArgumentsError(e.getMessage());
-    }
-
-    /**
-     * Build the error response message and publish the error message over PubSub.
-     *
-     * @param thingName    The thing name.
-     * @param shadowName   The shadow name.
-     * @param clientToken  The client token if present in the update shadow request.
-     * @param errorMessage The error message containing error information.
-     */
-    //TODO: Maybe move this class into a util class?
-    private void publishErrorMessage(String thingName, String shadowName, Optional<String> clientToken,
-                                     ErrorMessage errorMessage) {
-        JsonNode errorResponse = ResponseMessageBuilder.builder()
-                .withTimestamp(Instant.now())
-                .withClientToken(clientToken)
-                .withError(errorMessage).build();
-
-        try {
-            pubSubClientWrapper.reject(PubSubRequest.builder()
-                    .thingName(thingName)
-                    .shadowName(shadowName)
-                    .payload(JsonUtil.getPayloadBytes(errorResponse))
-                    .publishOperation(Operation.UPDATE_SHADOW)
-                    .build());
-        } catch (JsonProcessingException e) {
-            logger.atError()
-                    .setEventType(Operation.UPDATE_SHADOW.getLogEventType())
-                    .kv(LOG_THING_NAME_KEY, thingName)
-                    .kv(LOG_SHADOW_NAME_KEY, shadowName)
-                    .cause(e)
-                    .log("Unable to publish reject message");
-        }
-    }
-
-    private void publishDeltaMessage(String thingName, String shadowName, Optional<String> clientToken,
-                                     ShadowDocument updatedDocument)
-            throws IOException {
-        Optional<Pair<JsonNode, JsonNode>> deltaMetaDataPair = updatedDocument.getDelta();
-        // Only send the delta if there is any difference in the desired and reported states.
-        if (deltaMetaDataPair.isPresent()) {
-            JsonNode responseMessage = ResponseMessageBuilder.builder()
-                    .withVersion(updatedDocument.getVersion())
-                    .withTimestamp(Instant.now())
-                    .withState(deltaMetaDataPair.get().getLeft())
-                    .withMetadata(deltaMetaDataPair.get().getRight())
-                    .withClientToken(clientToken)
-                    .build();
-
-            pubSubClientWrapper.delta(PubSubRequest.builder().thingName(thingName)
-                    .shadowName(shadowName)
-                    .payload(JsonUtil.getPayloadBytes(responseMessage))
-                    .publishOperation(Operation.UPDATE_SHADOW)
-                    .build());
-        }
-    }
-
-    private void publishDocumentsMessage(String thingName, String shadowName, Optional<String> clientToken,
-                                         ShadowDocument sourceDocument, ShadowDocument updatedDocument)
-            throws IOException {
-        JsonNode responseMessage = ResponseMessageBuilder.builder()
-                .withPrevious(sourceDocument.isNewDocument() ? null : sourceDocument.toJson(true))
-                .withCurrent(updatedDocument.toJson(true))
-                .withClientToken(clientToken)
-                .withTimestamp(Instant.now())
-                .build();
-        // Send the current document on the documents topic after successfully updating the shadow document.
-        pubSubClientWrapper.documents(PubSubRequest.builder().thingName(thingName).shadowName(shadowName)
-                .payload(JsonUtil.getPayloadBytes(responseMessage))
-                .publishOperation(Operation.UPDATE_SHADOW)
-                .build());
-
->>>>>>> 240e772a
     }
 
     @Override
