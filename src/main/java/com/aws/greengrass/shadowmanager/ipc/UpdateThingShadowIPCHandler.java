--- conflicted
+++ resolved
@@ -240,12 +240,8 @@
      * @param e          The Exception thrown
      * @throws ServiceError always
      */
-<<<<<<< HEAD
+    @SuppressWarnings("PMD.AvoidUncheckedExceptionsInSignatures")
     private void throwServiceError(String thingName, String shadowName, Optional<String> clientToken, Exception e)
-=======
-    @SuppressWarnings("PMD.AvoidUncheckedExceptionsInSignatures")
-    private void throwServiceError(String thingName, String shadowName, Exception e)
->>>>>>> acb6f617
             throws ServiceError {
         logger.atError()
                 .setEventType(LogEvents.UPDATE_THING_SHADOW.code())
