--- conflicted
+++ resolved
@@ -18,12 +18,9 @@
     public static final String CLASSIC_SHADOW_TOPIC_PREFIX = "$aws/things/%s/shadow";
     public static final String LOG_THING_NAME_KEY = "thing name";
     public static final String LOG_SHADOW_NAME_KEY = "shadow name";
-<<<<<<< HEAD
-    public static final String LOG_TOPIC = "topic";
-=======
     public static final String LOG_LOCAL_VERSION_KEY = "local-version";
     public static final String LOG_CLOUD_VERSION_KEY = "cloud-version";
->>>>>>> b69905fa
+    public static final String LOG_TOPIC = "topic";
     public static final String SHADOW_DOCUMENT_VERSION = "version";
     public static final String SHADOW_DOCUMENT_TIMESTAMP = "timestamp";
     public static final String SHADOW_DOCUMENT_CLIENT_TOKEN = "clientToken";
