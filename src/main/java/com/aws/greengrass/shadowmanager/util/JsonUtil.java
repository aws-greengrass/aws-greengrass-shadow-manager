--- conflicted
+++ resolved
@@ -179,30 +179,9 @@
      */
     public static void validatePayload(ShadowDocument sourceDocument, JsonNode updatedDocument)
             throws ConflictError, InvalidRequestParametersException, IOException {
-<<<<<<< HEAD
         // Validate the state node of the payload for the depth.
         JsonNode stateJson = updatedDocument.get(SHADOW_DOCUMENT_STATE);
         JsonUtil.validatePayloadStateDepth(stateJson);
-=======
-        // If the payload size is greater than the maximum default shadow document size, then raise an invalid
-        // parameters error for payload too large.
-        //TODO: get the document size from AWS account.
-        if (updatedDocumentBytes.length > Constants.DEFAULT_DOCUMENT_SIZE) {
-            ErrorMessage errorMessage = ErrorMessage.createPayloadTooLargeMessage();
-            throw new InvalidRequestParametersException(errorMessage);
-        }
-        Optional<JsonNode> updatedDocument = getPayloadJson(updatedDocumentBytes);
-        if (!updatedDocument.isPresent() || isNullOrMissing(updatedDocument.get())) {
-            ErrorMessage invalidPayloadJsonMessage = ErrorMessage.createInvalidPayloadJsonMessage("");
-            throw new InvalidRequestParametersException(invalidPayloadJsonMessage);
-        }
-        // Validate the payload schema
-        validatePayloadSchema(updatedDocument.get());
-
-        // Validate the state node of the payload for the depth.
-        JsonNode stateJson = updatedDocument.get().get(SHADOW_DOCUMENT_STATE);
-        validatePayloadStateDepth(stateJson);
->>>>>>> 686433b8
 
         // If there is no current version document, then this is the first version of the document and we only need
         // to en sure that if there is a version in the update request, it is 0.
