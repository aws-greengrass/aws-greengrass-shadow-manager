/*
 * Copyright Amazon.com, Inc. or its affiliates. All Rights Reserved.
 * SPDX-License-Identifier: Apache-2.0
 */

package com.aws.greengrass.integrationtests;

import com.aws.greengrass.dependency.State;
import com.aws.greengrass.lifecyclemanager.GlobalStateChangeListener;
import com.aws.greengrass.lifecyclemanager.GreengrassService;
import com.aws.greengrass.lifecyclemanager.Kernel;
import com.aws.greengrass.mqttclient.MqttClient;
import com.aws.greengrass.shadowmanager.ShadowManager;
import com.aws.greengrass.shadowmanager.ShadowManagerDAO;
import com.aws.greengrass.shadowmanager.ShadowManagerDAOImpl;
import com.aws.greengrass.shadowmanager.ipc.DeleteThingShadowRequestHandler;
import com.aws.greengrass.shadowmanager.ipc.UpdateThingShadowRequestHandler;
import com.aws.greengrass.shadowmanager.model.ShadowDocument;
import com.aws.greengrass.shadowmanager.model.dao.SyncInformation;
import com.aws.greengrass.shadowmanager.sync.IotDataPlaneClientFactory;
import com.aws.greengrass.shadowmanager.sync.SyncHandler;
import com.aws.greengrass.shadowmanager.util.JsonUtil;
import com.aws.greengrass.testcommons.testutilities.GGExtension;
import com.aws.greengrass.testcommons.testutilities.GGServiceTestUtil;
import com.aws.greengrass.util.Pair;
import com.fasterxml.jackson.databind.JsonNode;

import org.junit.jupiter.api.AfterEach;
import org.junit.jupiter.api.BeforeEach;
import org.junit.jupiter.api.Test;
import org.junit.jupiter.api.extension.ExtendWith;
import org.junit.jupiter.api.extension.ExtensionContext;
import org.junit.jupiter.api.io.TempDir;
import org.mockito.Answers;
import org.mockito.ArgumentCaptor;
import org.mockito.Captor;
import org.mockito.Mock;
import org.mockito.exceptions.base.MockitoException;
import org.mockito.junit.jupiter.MockitoExtension;
import software.amazon.awssdk.aws.greengrass.model.DeleteThingShadowRequest;
import software.amazon.awssdk.aws.greengrass.model.UpdateThingShadowRequest;
import software.amazon.awssdk.services.iotdataplane.model.GetThingShadowRequest;
import software.amazon.awssdk.services.iotdataplane.model.GetThingShadowResponse;
import software.amazon.awssdk.services.iotdataplane.model.ResourceNotFoundException;

import java.io.IOException;
import java.nio.file.Path;
import java.time.Duration;
import java.time.Instant;
import java.time.temporal.ChronoUnit;
import java.util.Collections;
import java.util.Optional;
import java.util.concurrent.CountDownLatch;
import java.util.concurrent.TimeUnit;
import java.util.function.Supplier;

import static com.aws.greengrass.shadowmanager.model.Constants.SHADOW_DOCUMENT_STATE;
import static com.aws.greengrass.testcommons.testutilities.ExceptionLogProtector.ignoreExceptionOfType;
import static java.nio.charset.StandardCharsets.UTF_8;
import static org.hamcrest.MatcherAssert.assertThat;
import static org.hamcrest.Matchers.is;
import static org.hamcrest.Matchers.notNullValue;
import static org.hamcrest.Matchers.nullValue;
import static org.junit.jupiter.api.Assertions.assertTrue;
import static org.mockito.ArgumentMatchers.any;
import static org.mockito.ArgumentMatchers.anyLong;
import static org.mockito.ArgumentMatchers.anyString;
import static org.mockito.ArgumentMatchers.eq;
<<<<<<< HEAD
import static org.mockito.Mockito.after;
=======
>>>>>>> 8e0bb2db
import static org.mockito.Mockito.lenient;
import static org.mockito.Mockito.mock;
import static org.mockito.Mockito.never;
import static org.mockito.Mockito.times;
import static org.mockito.Mockito.verify;
import static org.mockito.Mockito.when;

@ExtendWith({MockitoExtension.class, GGExtension.class})
class SyncTest extends GGServiceTestUtil  {
    private static final long TEST_TIME_OUT_SEC = 30L;
    public static final String MOCK_THING_NAME = "Thing1";
    public static final String CLASSIC_SHADOW = "";
    public static final String RANDOM_SHADOW = "badShadowName";
    private static final String cloudShadowContentV10 = "{\"version\":10,\"state\":{\"desired\":{\"SomeKey\":\"foo\"}}}";
    private static final String cloudShadowContentV1 = "{\"version\":1,\"state\":{\"desired\":{\"SomeKey\":\"foo\"}}}";
    private static final String localShadowContentV1 = "{\"state\":{\"desired\":{\"SomeKey\":\"foo\"}},\"metadata\":{}}";

    Kernel kernel;
    ShadowManager shadowManager;
    GlobalStateChangeListener listener;

    @TempDir
    Path rootDir;

    @Mock
    MqttClient mqttClient;

    @Mock(answer = Answers.RETURNS_DEEP_STUBS)
    IotDataPlaneClientFactory iotDataPlaneClientFactory;

    @Mock(answer = Answers.RETURNS_DEEP_STUBS)
    ShadowManagerDAOImpl dao;

    @Captor
    private ArgumentCaptor<SyncInformation> syncInformationCaptor;
    @Captor
    private ArgumentCaptor<software.amazon.awssdk.services.iotdataplane.model.UpdateThingShadowRequest> cloudUpdateThingShadowRequestCaptor;
    @Captor
    private ArgumentCaptor<software.amazon.awssdk.services.iotdataplane.model.DeleteThingShadowRequest> cloudDeleteThingShadowRequestCaptor;


    @BeforeEach
    void setup() {
        kernel = new Kernel();
    }

    @AfterEach
    void cleanup() {
        kernel.shutdown();
    }

    private void startNucleusWithConfig(String configFile, boolean mockCloud, boolean mockDao) throws InterruptedException {
        CountDownLatch shadowManagerRunning = new CountDownLatch(1);
        kernel.parseArgs("-r", rootDir.toAbsolutePath().toString(), "-i",
                getClass().getResource(configFile).toString());
        listener = (GreengrassService service, State was, State newState) -> {
            if (service.getName().equals(ShadowManager.SERVICE_NAME) && service.getState().equals(State.RUNNING)) {
                shadowManagerRunning.countDown();
                shadowManager = (ShadowManager) service;
            }
        };
        kernel.getContext().addGlobalStateChangeListener(listener);

        kernel.getContext().put(MqttClient.class, mqttClient);
        // assume we are always connected
        lenient().when(mqttClient.connected()).thenReturn(true);
        if (mockCloud) {
            kernel.getContext().put(IotDataPlaneClientFactory.class, iotDataPlaneClientFactory);
        }
        if (mockDao) {
            kernel.getContext().put(ShadowManagerDAOImpl.class, dao);
        }

        kernel.launch();

        assertTrue(shadowManagerRunning.await(TEST_TIME_OUT_SEC, TimeUnit.SECONDS));
    }

<<<<<<< HEAD
    boolean eventually(Supplier<Void> supplier, long timeout, ChronoUnit unit) throws InterruptedException {
=======
    void eventually(Supplier<Void> supplier, long timeout, ChronoUnit unit) throws InterruptedException {
>>>>>>> 8e0bb2db
        Instant expire = Instant.now().plus(Duration.of(timeout, unit));
        while (expire.isAfter(Instant.now())) {
            try {
                supplier.get();
<<<<<<< HEAD
                return true;
            } catch (MockitoException | AssertionError e) {
                // ignore
            }
            TimeUnit.MILLISECONDS.sleep(500);
        }
        return false;
=======
                return;
            } catch (MockitoException | AssertionError e) {
                // ignore
            }
            Thread.sleep(500);
        }
        supplier.get();
>>>>>>> 8e0bb2db
    }

    @Test
    void GIVEN_sync_config_and_no_local_WHEN_startup_THEN_local_version_updated_via_full_sync(ExtensionContext context) throws Exception {
        ignoreExceptionOfType(context, InterruptedException.class);

        GetThingShadowResponse shadowResponse = mock(GetThingShadowResponse.class, Answers.RETURNS_DEEP_STUBS);
        lenient().when(shadowResponse.payload().asByteArray()).thenReturn(cloudShadowContentV10.getBytes(UTF_8));

        // existing document
        when(iotDataPlaneClientFactory.getIotDataPlaneClient()
                .getThingShadow(any(GetThingShadowRequest.class))).thenReturn(shadowResponse);
        startNucleusWithConfig("sync.yaml", true, false);

        ShadowManagerDAO dao = kernel.getContext().get(ShadowManagerDAOImpl.class);

        JsonNode v1 = JsonUtil.getPayloadJson(localShadowContentV1.getBytes(UTF_8)).get();
        eventually(() -> {
            Optional<SyncInformation> syncInformation =
                    dao.getShadowSyncInformation(MOCK_THING_NAME, CLASSIC_SHADOW);
            assertThat("sync info exists", syncInformation.isPresent(), is(true));
            assertThat(syncInformation.get().getCloudVersion(), is(10L));
            assertThat(syncInformation.get().getLocalVersion(), is(1L));

            Optional<ShadowDocument> shadow = dao.getShadowThing(MOCK_THING_NAME, CLASSIC_SHADOW);
            assertThat("local shadow exists", shadow.isPresent(), is(true));
            ShadowDocument shadowDocument = shadow.get();
            // remove metadata node and version (JsonNode version will fail a comparison of long vs int)
            shadowDocument = new ShadowDocument(shadowDocument.getState(), null, null);
            assertThat(shadowDocument.toJson(false), is(v1));
            return null;
        }, 10, ChronoUnit.SECONDS);

        verify(iotDataPlaneClientFactory.getIotDataPlaneClient(), never()).updateThingShadow(
                any(software.amazon.awssdk.services.iotdataplane.model.UpdateThingShadowRequest.class));
    }

    @Test
    void GIVEN_sync_config_and_no_cloud_WHEN_startup_THEN_cloud_version_updated_via_full_sync(ExtensionContext context) throws InterruptedException, IOException {
        ignoreExceptionOfType(context, InterruptedException.class);
        ignoreExceptionOfType(context, ResourceNotFoundException.class);

        when(iotDataPlaneClientFactory.getIotDataPlaneClient().updateThingShadow(cloudUpdateThingShadowRequestCaptor.capture()))
                .thenReturn(mock(software.amazon.awssdk.services.iotdataplane.model.UpdateThingShadowResponse.class));
        when(iotDataPlaneClientFactory.getIotDataPlaneClient().getThingShadow(any(GetThingShadowRequest.class)))
                .thenThrow(ResourceNotFoundException.class);
        when(dao.updateSyncInformation(syncInformationCaptor.capture())).thenReturn(true);
        when(dao.listSyncedShadows()).thenReturn(Collections.singletonList(new Pair<>(MOCK_THING_NAME, CLASSIC_SHADOW)));

        ShadowDocument localDocument = new ShadowDocument(localShadowContentV1.getBytes(UTF_8), 1);
        when(dao.getShadowThing(eq(MOCK_THING_NAME), eq(CLASSIC_SHADOW))).thenReturn(Optional.of(localDocument));
        when(dao.getShadowSyncInformation(eq(MOCK_THING_NAME), eq(CLASSIC_SHADOW)))
                .thenReturn(Optional.of(SyncInformation.builder()
                        .thingName(MOCK_THING_NAME)
                        .shadowName(CLASSIC_SHADOW)
                        .lastSyncTime(Instant.EPOCH.getEpochSecond())
                        .cloudUpdateTime(Instant.EPOCH.getEpochSecond())
                        .localVersion(0)
                        .cloudVersion(0)
                        .lastSyncedDocument(null)
                        .build()));

        startNucleusWithConfig("sync.yaml", true, true);
<<<<<<< HEAD

        eventually(() -> {
            assertThat(cloudUpdateThingShadowRequestCaptor.getValue(), is(notNullValue()));
            assertThat(syncInformationCaptor.getValue(), is(notNullValue()));

            assertThat(syncInformationCaptor.getValue().getCloudVersion(), is(1L));
            assertThat(syncInformationCaptor.getValue().getLocalVersion(), is(1L));
            assertThat(syncInformationCaptor.getValue().getThingName(), is(MOCK_THING_NAME));
            assertThat(syncInformationCaptor.getValue().getShadowName(), is(CLASSIC_SHADOW));

            assertThat(cloudUpdateThingShadowRequestCaptor.getValue().thingName(), is(MOCK_THING_NAME));
            assertThat(cloudUpdateThingShadowRequestCaptor.getValue().shadowName(), is(CLASSIC_SHADOW));
            return null;
        }, 10, ChronoUnit.SECONDS);

=======

        eventually(() -> {
            assertThat(cloudUpdateThingShadowRequestCaptor.getValue(), is(notNullValue()));
            assertThat(syncInformationCaptor.getValue(), is(notNullValue()));

            assertThat(syncInformationCaptor.getValue().getCloudVersion(), is(1L));
            assertThat(syncInformationCaptor.getValue().getLocalVersion(), is(1L));
            assertThat(syncInformationCaptor.getValue().getThingName(), is(MOCK_THING_NAME));
            assertThat(syncInformationCaptor.getValue().getShadowName(), is(CLASSIC_SHADOW));

            assertThat(cloudUpdateThingShadowRequestCaptor.getValue().thingName(), is(MOCK_THING_NAME));
            assertThat(cloudUpdateThingShadowRequestCaptor.getValue().shadowName(), is(CLASSIC_SHADOW));
            return null;
        }, 10, ChronoUnit.SECONDS);

>>>>>>> 8e0bb2db
        verify(dao, never()).updateShadowThing(anyString(), anyString(), any(byte[].class), anyLong());
        verify(iotDataPlaneClientFactory.getIotDataPlaneClient(), times(1)).updateThingShadow(
                any(software.amazon.awssdk.services.iotdataplane.model.UpdateThingShadowRequest.class));
    }

    @Test
    void GIVEN_synced_shadow_WHEN_local_update_THEN_cloud_updates(ExtensionContext context) throws InterruptedException, IOException {
        ignoreExceptionOfType(context, ResourceNotFoundException.class);
        ignoreExceptionOfType(context, InterruptedException.class);

        when(iotDataPlaneClientFactory.getIotDataPlaneClient().updateThingShadow(cloudUpdateThingShadowRequestCaptor.capture()))
                .thenReturn(mock(software.amazon.awssdk.services.iotdataplane.model.UpdateThingShadowResponse.class));
        when(iotDataPlaneClientFactory.getIotDataPlaneClient().getThingShadow(any(GetThingShadowRequest.class)))
                .thenThrow(ResourceNotFoundException.class);

        startNucleusWithConfig("sync.yaml", true, false);
<<<<<<< HEAD

        ShadowManagerDAO dao = kernel.getContext().get(ShadowManagerDAOImpl.class);

=======

        ShadowManagerDAO dao = kernel.getContext().get(ShadowManagerDAOImpl.class);

>>>>>>> 8e0bb2db
        UpdateThingShadowRequestHandler updateHandler = shadowManager.getUpdateThingShadowRequestHandler();

        JsonNode v1 = JsonUtil.getPayloadJson(localShadowContentV1.getBytes(UTF_8)).get();
        UpdateThingShadowRequest request = new UpdateThingShadowRequest();
        request.setThingName(MOCK_THING_NAME);
        request.setShadowName(CLASSIC_SHADOW);
        request.setPayload(localShadowContentV1.getBytes(UTF_8));
        updateHandler.handleRequest(request, "DoAll");
        eventually(() -> {
            Optional<SyncInformation> syncInformation =
                    dao.getShadowSyncInformation(MOCK_THING_NAME, CLASSIC_SHADOW);
            assertThat("sync info exists", syncInformation.isPresent(), is(true));
            assertThat(syncInformation.get().getCloudVersion(), is(1L));
            assertThat(syncInformation.get().getLocalVersion(), is(1L));

            Optional<ShadowDocument> shadow = dao.getShadowThing(MOCK_THING_NAME, CLASSIC_SHADOW);
            assertThat("local shadow exists", shadow.isPresent(), is(true));
            ShadowDocument shadowDocument = shadow.get();
            // remove metadata node and version (JsonNode version will fail a comparison of long vs int)
            shadowDocument = new ShadowDocument(shadowDocument.getState(), null, null);
            assertThat(shadowDocument.toJson(false), is(v1));
            return null;
        }, 10, ChronoUnit.SECONDS);
        verify(iotDataPlaneClientFactory.getIotDataPlaneClient(), times(1)).updateThingShadow(
                any(software.amazon.awssdk.services.iotdataplane.model.UpdateThingShadowRequest.class));
    }

    @Test
    void GIVEN_synced_shadow_WHEN_cloud_update_THEN_local_updates(ExtensionContext context) throws IOException, InterruptedException {
        ignoreExceptionOfType(context, InterruptedException.class);
        ignoreExceptionOfType(context, ResourceNotFoundException.class);

        when(iotDataPlaneClientFactory.getIotDataPlaneClient().updateThingShadow(cloudUpdateThingShadowRequestCaptor.capture()))
                .thenReturn(mock(software.amazon.awssdk.services.iotdataplane.model.UpdateThingShadowResponse.class));
        when(iotDataPlaneClientFactory.getIotDataPlaneClient().getThingShadow(any(GetThingShadowRequest.class)))
                .thenThrow(ResourceNotFoundException.class);

        JsonNode cloudDocument = JsonUtil.getPayloadJson(cloudShadowContentV1.getBytes(UTF_8)).get();

        startNucleusWithConfig("sync.yaml", true, false);
        ShadowManagerDAO dao = kernel.getContext().get(ShadowManagerDAOImpl.class);
        SyncHandler syncHandler = kernel.getContext().get(SyncHandler.class);
        syncHandler.pushLocalUpdateSyncRequest(MOCK_THING_NAME, CLASSIC_SHADOW, JsonUtil.getPayloadBytes(cloudDocument));

        eventually(() -> {
            Optional<SyncInformation> syncInformation =
                    dao.getShadowSyncInformation(MOCK_THING_NAME, CLASSIC_SHADOW);
            assertThat("sync info exists", syncInformation.isPresent(), is(true));
            assertThat(syncInformation.get().getCloudVersion(), is(1L));
            assertThat(syncInformation.get().getLocalVersion(), is(1L));

            Optional<ShadowDocument> shadow = dao.getShadowThing(MOCK_THING_NAME, CLASSIC_SHADOW);
            assertThat("local shadow exists", shadow.isPresent(), is(true));
            ShadowDocument shadowDocument = shadow.get();
            // remove metadata node and version (JsonNode version will fail a comparison of long vs int)
            shadowDocument = new ShadowDocument(shadowDocument.getState(), null, null);
            assertThat(shadowDocument.toJson(false).get(SHADOW_DOCUMENT_STATE), is(cloudDocument.get(SHADOW_DOCUMENT_STATE)));
            return null;
        }, 10, ChronoUnit.SECONDS);

        verify(iotDataPlaneClientFactory.getIotDataPlaneClient(), never()).updateThingShadow(
                any(software.amazon.awssdk.services.iotdataplane.model.UpdateThingShadowRequest.class));

    }

    @Test
    void GIVEN_synced_shadow_WHEN_local_delete_THEN_cloud_deletes(ExtensionContext context) throws IOException, InterruptedException {
        ignoreExceptionOfType(context, ResourceNotFoundException.class);
        ignoreExceptionOfType(context, InterruptedException.class);
<<<<<<< HEAD

        when(iotDataPlaneClientFactory.getIotDataPlaneClient().deleteThingShadow(cloudDeleteThingShadowRequestCaptor.capture()))
                .thenReturn(mock(software.amazon.awssdk.services.iotdataplane.model.DeleteThingShadowResponse.class));
        when(iotDataPlaneClientFactory.getIotDataPlaneClient().getThingShadow(any(GetThingShadowRequest.class)))
                .thenThrow(ResourceNotFoundException.class);

=======

        when(iotDataPlaneClientFactory.getIotDataPlaneClient().deleteThingShadow(cloudDeleteThingShadowRequestCaptor.capture()))
                .thenReturn(mock(software.amazon.awssdk.services.iotdataplane.model.DeleteThingShadowResponse.class));
        when(iotDataPlaneClientFactory.getIotDataPlaneClient().getThingShadow(any(GetThingShadowRequest.class)))
                .thenThrow(ResourceNotFoundException.class);

>>>>>>> 8e0bb2db
        startNucleusWithConfig("sync.yaml", true, false);

        // Sleep here so that there is no race condition between executing the initial full sync
        TimeUnit.SECONDS.sleep(2L);

        ShadowManagerDAO dao = kernel.getContext().get(ShadowManagerDAOImpl.class);
        dao.updateSyncInformation(SyncInformation.builder()
                .localVersion(1L)
                .cloudVersion(1L)
                .lastSyncedDocument(localShadowContentV1.getBytes(UTF_8))
                .cloudUpdateTime(Instant.now().getEpochSecond())
                .cloudDeleted(false)
                .lastSyncTime(Instant.now().getEpochSecond())
                .shadowName(CLASSIC_SHADOW)
                .thingName(MOCK_THING_NAME)
                .build());
        dao.updateShadowThing(MOCK_THING_NAME, CLASSIC_SHADOW, localShadowContentV1.getBytes(UTF_8), 1L);

        DeleteThingShadowRequestHandler deleteHandler = shadowManager.getDeleteThingShadowRequestHandler();

        DeleteThingShadowRequest request = new DeleteThingShadowRequest();
        request.setThingName(MOCK_THING_NAME);
        request.setShadowName(CLASSIC_SHADOW);
        deleteHandler.handleRequest(request, "DoAll");
        eventually(() -> {
            Optional<SyncInformation> syncInformation =
                    dao.getShadowSyncInformation(MOCK_THING_NAME, CLASSIC_SHADOW);
            assertThat("sync info exists", syncInformation.isPresent(), is(true));
            assertThat(syncInformation.get().getCloudVersion(), is(1L));
            assertThat(syncInformation.get().getLocalVersion(), is(1L));
            assertThat(syncInformation.get().getLastSyncedDocument(), is(nullValue()));
            assertThat(syncInformation.get().isCloudDeleted(), is(true));

            Optional<ShadowDocument> shadow = dao.getShadowThing(MOCK_THING_NAME, CLASSIC_SHADOW);
            assertThat("local shadow should not exist", shadow.isPresent(), is(false));
            return null;
        }, 10, ChronoUnit.SECONDS);
        verify(iotDataPlaneClientFactory.getIotDataPlaneClient(), times(1)).deleteThingShadow(
                any(software.amazon.awssdk.services.iotdataplane.model.DeleteThingShadowRequest.class));
    }

    @Test
    void GIVEN_synced_shadow_WHEN_cloud_delete_THEN_local_deletes(ExtensionContext context) throws IOException, InterruptedException {
<<<<<<< HEAD
        ignoreExceptionOfType(context, InterruptedException.class);
        ignoreExceptionOfType(context, ResourceNotFoundException.class);

        when(iotDataPlaneClientFactory.getIotDataPlaneClient().deleteThingShadow(cloudDeleteThingShadowRequestCaptor.capture()))
                .thenReturn(mock(software.amazon.awssdk.services.iotdataplane.model.DeleteThingShadowResponse.class));
        when(iotDataPlaneClientFactory.getIotDataPlaneClient().getThingShadow(any(GetThingShadowRequest.class)))
                .thenThrow(ResourceNotFoundException.class);

        startNucleusWithConfig("sync.yaml", true, false);

        // Sleep here so that there is no race condition between executing the initial full sync
        TimeUnit.SECONDS.sleep(2L);

        ShadowManagerDAO dao = kernel.getContext().get(ShadowManagerDAOImpl.class);
        dao.updateSyncInformation(SyncInformation.builder()
                .localVersion(1L)
                .cloudVersion(1L)
                .lastSyncedDocument(localShadowContentV1.getBytes(UTF_8))
                .cloudUpdateTime(Instant.now().getEpochSecond())
                .cloudDeleted(false)
                .lastSyncTime(Instant.now().getEpochSecond())
                .shadowName(CLASSIC_SHADOW)
                .thingName(MOCK_THING_NAME)
                .build());
        dao.updateShadowThing(MOCK_THING_NAME, CLASSIC_SHADOW, localShadowContentV1.getBytes(UTF_8), 1L);

        SyncHandler syncHandler = kernel.getContext().get(SyncHandler.class);
        syncHandler.pushLocalDeleteSyncRequest(MOCK_THING_NAME, CLASSIC_SHADOW, "{\"version\": 1}".getBytes(UTF_8));
=======
>>>>>>> 8e0bb2db

        eventually(() -> {
            Optional<SyncInformation> syncInformation =
                    dao.getShadowSyncInformation(MOCK_THING_NAME, CLASSIC_SHADOW);
            assertThat("sync info exists", syncInformation.isPresent(), is(true));
            assertThat(syncInformation.get().getCloudVersion(), is(1L));
            assertThat(syncInformation.get().getLocalVersion(), is(1L));
            assertThat(syncInformation.get().getLastSyncedDocument(), is(nullValue()));
            assertThat(syncInformation.get().isCloudDeleted(), is(true));

            Optional<ShadowDocument> shadow = dao.getShadowThing(MOCK_THING_NAME, CLASSIC_SHADOW);
            assertThat("local shadow should not exist", shadow.isPresent(), is(false));
            return null;
        }, 10, ChronoUnit.SECONDS);
        verify(iotDataPlaneClientFactory.getIotDataPlaneClient(), never()).deleteThingShadow(
                any(software.amazon.awssdk.services.iotdataplane.model.DeleteThingShadowRequest.class));
    }

    @Test
<<<<<<< HEAD
    void GIVEN_unsynced_shadow_WHEN_local_deletes_THEN_no_cloud_delete(ExtensionContext context) throws IOException, InterruptedException {
        ignoreExceptionOfType(context, ResourceNotFoundException.class);
        ignoreExceptionOfType(context, InterruptedException.class);

        when(iotDataPlaneClientFactory.getIotDataPlaneClient().deleteThingShadow(cloudDeleteThingShadowRequestCaptor.capture()))
                .thenReturn(mock(software.amazon.awssdk.services.iotdataplane.model.DeleteThingShadowResponse.class));
        when(iotDataPlaneClientFactory.getIotDataPlaneClient().getThingShadow(any(GetThingShadowRequest.class)))
                .thenThrow(ResourceNotFoundException.class);
=======
    void GIVEN_unsynced_shadow_WHEN_cloud_updates_THEN_no_local_update(ExtensionContext context) throws IOException, InterruptedException {
>>>>>>> 8e0bb2db

        startNucleusWithConfig("sync.yaml", true, false);

        // Sleep here so that there is no race condition between executing the initial full sync
        TimeUnit.SECONDS.sleep(2L);

        ShadowManagerDAO dao = kernel.getContext().get(ShadowManagerDAOImpl.class);
        dao.updateSyncInformation(SyncInformation.builder()
                .localVersion(1L)
                .cloudVersion(1L)
                .lastSyncedDocument(localShadowContentV1.getBytes(UTF_8))
                .cloudUpdateTime(Instant.now().getEpochSecond())
                .cloudDeleted(false)
                .lastSyncTime(Instant.now().getEpochSecond())
                .shadowName(RANDOM_SHADOW)
                .thingName(MOCK_THING_NAME)
                .build());
        dao.updateShadowThing(MOCK_THING_NAME, RANDOM_SHADOW, localShadowContentV1.getBytes(UTF_8), 1L);

        DeleteThingShadowRequestHandler deleteHandler = shadowManager.getDeleteThingShadowRequestHandler();

        DeleteThingShadowRequest request = new DeleteThingShadowRequest();
        request.setThingName(MOCK_THING_NAME);
        request.setShadowName(RANDOM_SHADOW);

        deleteHandler.handleRequest(request, "DoAll");
        verify(iotDataPlaneClientFactory.getIotDataPlaneClient(), after(Duration.ofSeconds(10).toMillis()).never()).deleteThingShadow(
                any(software.amazon.awssdk.services.iotdataplane.model.DeleteThingShadowRequest.class));
    }

    @Test
    void GIVEN_unsynced_shadow_WHEN_local_updates_THEN_no_cloud_update(ExtensionContext context) throws IOException, InterruptedException {
<<<<<<< HEAD
        ignoreExceptionOfType(context, ResourceNotFoundException.class);
        ignoreExceptionOfType(context, InterruptedException.class);
=======
>>>>>>> 8e0bb2db

        when(iotDataPlaneClientFactory.getIotDataPlaneClient().updateThingShadow(cloudUpdateThingShadowRequestCaptor.capture()))
                .thenReturn(mock(software.amazon.awssdk.services.iotdataplane.model.UpdateThingShadowResponse.class));
        when(iotDataPlaneClientFactory.getIotDataPlaneClient().getThingShadow(any(GetThingShadowRequest.class)))
                .thenThrow(ResourceNotFoundException.class);

        startNucleusWithConfig("sync.yaml", true, false);

        UpdateThingShadowRequestHandler updateHandler = shadowManager.getUpdateThingShadowRequestHandler();

        UpdateThingShadowRequest request = new UpdateThingShadowRequest();
        request.setThingName(MOCK_THING_NAME);
        request.setShadowName(RANDOM_SHADOW);
        request.setPayload(localShadowContentV1.getBytes(UTF_8));
        updateHandler.handleRequest(request, "DoAll");

        verify(iotDataPlaneClientFactory.getIotDataPlaneClient(), after(Duration.ofSeconds(10).toMillis()).never()).updateThingShadow(
                any(software.amazon.awssdk.services.iotdataplane.model.UpdateThingShadowRequest.class));    }
}<|MERGE_RESOLUTION|>--- conflicted
+++ resolved
@@ -66,10 +66,7 @@
 import static org.mockito.ArgumentMatchers.anyLong;
 import static org.mockito.ArgumentMatchers.anyString;
 import static org.mockito.ArgumentMatchers.eq;
-<<<<<<< HEAD
 import static org.mockito.Mockito.after;
-=======
->>>>>>> 8e0bb2db
 import static org.mockito.Mockito.lenient;
 import static org.mockito.Mockito.mock;
 import static org.mockito.Mockito.never;
@@ -109,7 +106,8 @@
     private ArgumentCaptor<software.amazon.awssdk.services.iotdataplane.model.UpdateThingShadowRequest> cloudUpdateThingShadowRequestCaptor;
     @Captor
     private ArgumentCaptor<software.amazon.awssdk.services.iotdataplane.model.DeleteThingShadowRequest> cloudDeleteThingShadowRequestCaptor;
-
+    @Captor
+    ArgumentCaptor<String> message;
 
     @BeforeEach
     void setup() {
@@ -148,16 +146,11 @@
         assertTrue(shadowManagerRunning.await(TEST_TIME_OUT_SEC, TimeUnit.SECONDS));
     }
 
-<<<<<<< HEAD
     boolean eventually(Supplier<Void> supplier, long timeout, ChronoUnit unit) throws InterruptedException {
-=======
-    void eventually(Supplier<Void> supplier, long timeout, ChronoUnit unit) throws InterruptedException {
->>>>>>> 8e0bb2db
         Instant expire = Instant.now().plus(Duration.of(timeout, unit));
         while (expire.isAfter(Instant.now())) {
             try {
                 supplier.get();
-<<<<<<< HEAD
                 return true;
             } catch (MockitoException | AssertionError e) {
                 // ignore
@@ -165,16 +158,8 @@
             TimeUnit.MILLISECONDS.sleep(500);
         }
         return false;
-=======
-                return;
-            } catch (MockitoException | AssertionError e) {
-                // ignore
-            }
-            Thread.sleep(500);
-        }
-        supplier.get();
->>>>>>> 8e0bb2db
-    }
+    }
+
 
     @Test
     void GIVEN_sync_config_and_no_local_WHEN_startup_THEN_local_version_updated_via_full_sync(ExtensionContext context) throws Exception {
@@ -237,7 +222,6 @@
                         .build()));
 
         startNucleusWithConfig("sync.yaml", true, true);
-<<<<<<< HEAD
 
         eventually(() -> {
             assertThat(cloudUpdateThingShadowRequestCaptor.getValue(), is(notNullValue()));
@@ -253,23 +237,6 @@
             return null;
         }, 10, ChronoUnit.SECONDS);
 
-=======
-
-        eventually(() -> {
-            assertThat(cloudUpdateThingShadowRequestCaptor.getValue(), is(notNullValue()));
-            assertThat(syncInformationCaptor.getValue(), is(notNullValue()));
-
-            assertThat(syncInformationCaptor.getValue().getCloudVersion(), is(1L));
-            assertThat(syncInformationCaptor.getValue().getLocalVersion(), is(1L));
-            assertThat(syncInformationCaptor.getValue().getThingName(), is(MOCK_THING_NAME));
-            assertThat(syncInformationCaptor.getValue().getShadowName(), is(CLASSIC_SHADOW));
-
-            assertThat(cloudUpdateThingShadowRequestCaptor.getValue().thingName(), is(MOCK_THING_NAME));
-            assertThat(cloudUpdateThingShadowRequestCaptor.getValue().shadowName(), is(CLASSIC_SHADOW));
-            return null;
-        }, 10, ChronoUnit.SECONDS);
-
->>>>>>> 8e0bb2db
         verify(dao, never()).updateShadowThing(anyString(), anyString(), any(byte[].class), anyLong());
         verify(iotDataPlaneClientFactory.getIotDataPlaneClient(), times(1)).updateThingShadow(
                 any(software.amazon.awssdk.services.iotdataplane.model.UpdateThingShadowRequest.class));
@@ -286,15 +253,9 @@
                 .thenThrow(ResourceNotFoundException.class);
 
         startNucleusWithConfig("sync.yaml", true, false);
-<<<<<<< HEAD
-
-        ShadowManagerDAO dao = kernel.getContext().get(ShadowManagerDAOImpl.class);
-
-=======
-
-        ShadowManagerDAO dao = kernel.getContext().get(ShadowManagerDAOImpl.class);
-
->>>>>>> 8e0bb2db
+
+        ShadowManagerDAO dao = kernel.getContext().get(ShadowManagerDAOImpl.class);
+
         UpdateThingShadowRequestHandler updateHandler = shadowManager.getUpdateThingShadowRequestHandler();
 
         JsonNode v1 = JsonUtil.getPayloadJson(localShadowContentV1.getBytes(UTF_8)).get();
@@ -364,25 +325,19 @@
     void GIVEN_synced_shadow_WHEN_local_delete_THEN_cloud_deletes(ExtensionContext context) throws IOException, InterruptedException {
         ignoreExceptionOfType(context, ResourceNotFoundException.class);
         ignoreExceptionOfType(context, InterruptedException.class);
-<<<<<<< HEAD
 
         when(iotDataPlaneClientFactory.getIotDataPlaneClient().deleteThingShadow(cloudDeleteThingShadowRequestCaptor.capture()))
                 .thenReturn(mock(software.amazon.awssdk.services.iotdataplane.model.DeleteThingShadowResponse.class));
         when(iotDataPlaneClientFactory.getIotDataPlaneClient().getThingShadow(any(GetThingShadowRequest.class)))
                 .thenThrow(ResourceNotFoundException.class);
 
-=======
-
-        when(iotDataPlaneClientFactory.getIotDataPlaneClient().deleteThingShadow(cloudDeleteThingShadowRequestCaptor.capture()))
-                .thenReturn(mock(software.amazon.awssdk.services.iotdataplane.model.DeleteThingShadowResponse.class));
-        when(iotDataPlaneClientFactory.getIotDataPlaneClient().getThingShadow(any(GetThingShadowRequest.class)))
-                .thenThrow(ResourceNotFoundException.class);
-
->>>>>>> 8e0bb2db
-        startNucleusWithConfig("sync.yaml", true, false);
-
-        // Sleep here so that there is no race condition between executing the initial full sync
-        TimeUnit.SECONDS.sleep(2L);
+        startNucleusWithConfig("sync.yaml", true, false);
+
+        SyncHandler syncHandler = kernel.getContext().get(SyncHandler.class);
+        eventually(() -> {
+            assertThat(syncHandler.getSyncQueue().size(), is(0));
+            return null;
+        }, 10, ChronoUnit.SECONDS);
 
         ShadowManagerDAO dao = kernel.getContext().get(ShadowManagerDAOImpl.class);
         dao.updateSyncInformation(SyncInformation.builder()
@@ -422,7 +377,6 @@
 
     @Test
     void GIVEN_synced_shadow_WHEN_cloud_delete_THEN_local_deletes(ExtensionContext context) throws IOException, InterruptedException {
-<<<<<<< HEAD
         ignoreExceptionOfType(context, InterruptedException.class);
         ignoreExceptionOfType(context, ResourceNotFoundException.class);
 
@@ -433,8 +387,11 @@
 
         startNucleusWithConfig("sync.yaml", true, false);
 
-        // Sleep here so that there is no race condition between executing the initial full sync
-        TimeUnit.SECONDS.sleep(2L);
+        SyncHandler syncHandler = kernel.getContext().get(SyncHandler.class);
+        eventually(() -> {
+            assertThat(syncHandler.getSyncQueue().size(), is(0));
+            return null;
+        }, 10, ChronoUnit.SECONDS);
 
         ShadowManagerDAO dao = kernel.getContext().get(ShadowManagerDAOImpl.class);
         dao.updateSyncInformation(SyncInformation.builder()
@@ -449,11 +406,7 @@
                 .build());
         dao.updateShadowThing(MOCK_THING_NAME, CLASSIC_SHADOW, localShadowContentV1.getBytes(UTF_8), 1L);
 
-        SyncHandler syncHandler = kernel.getContext().get(SyncHandler.class);
         syncHandler.pushLocalDeleteSyncRequest(MOCK_THING_NAME, CLASSIC_SHADOW, "{\"version\": 1}".getBytes(UTF_8));
-=======
->>>>>>> 8e0bb2db
-
         eventually(() -> {
             Optional<SyncInformation> syncInformation =
                     dao.getShadowSyncInformation(MOCK_THING_NAME, CLASSIC_SHADOW);
@@ -472,7 +425,6 @@
     }
 
     @Test
-<<<<<<< HEAD
     void GIVEN_unsynced_shadow_WHEN_local_deletes_THEN_no_cloud_delete(ExtensionContext context) throws IOException, InterruptedException {
         ignoreExceptionOfType(context, ResourceNotFoundException.class);
         ignoreExceptionOfType(context, InterruptedException.class);
@@ -481,14 +433,14 @@
                 .thenReturn(mock(software.amazon.awssdk.services.iotdataplane.model.DeleteThingShadowResponse.class));
         when(iotDataPlaneClientFactory.getIotDataPlaneClient().getThingShadow(any(GetThingShadowRequest.class)))
                 .thenThrow(ResourceNotFoundException.class);
-=======
-    void GIVEN_unsynced_shadow_WHEN_cloud_updates_THEN_no_local_update(ExtensionContext context) throws IOException, InterruptedException {
->>>>>>> 8e0bb2db
-
-        startNucleusWithConfig("sync.yaml", true, false);
-
-        // Sleep here so that there is no race condition between executing the initial full sync
-        TimeUnit.SECONDS.sleep(2L);
+
+        startNucleusWithConfig("sync.yaml", true, false);
+        SyncHandler syncHandler = kernel.getContext().get(SyncHandler.class);
+
+        eventually(() -> {
+            assertThat(syncHandler.getSyncQueue().size(), is(0));
+            return null;
+        }, 10, ChronoUnit.SECONDS);
 
         ShadowManagerDAO dao = kernel.getContext().get(ShadowManagerDAOImpl.class);
         dao.updateSyncInformation(SyncInformation.builder()
@@ -516,11 +468,8 @@
 
     @Test
     void GIVEN_unsynced_shadow_WHEN_local_updates_THEN_no_cloud_update(ExtensionContext context) throws IOException, InterruptedException {
-<<<<<<< HEAD
-        ignoreExceptionOfType(context, ResourceNotFoundException.class);
-        ignoreExceptionOfType(context, InterruptedException.class);
-=======
->>>>>>> 8e0bb2db
+        ignoreExceptionOfType(context, ResourceNotFoundException.class);
+        ignoreExceptionOfType(context, InterruptedException.class);
 
         when(iotDataPlaneClientFactory.getIotDataPlaneClient().updateThingShadow(cloudUpdateThingShadowRequestCaptor.capture()))
                 .thenReturn(mock(software.amazon.awssdk.services.iotdataplane.model.UpdateThingShadowResponse.class));
