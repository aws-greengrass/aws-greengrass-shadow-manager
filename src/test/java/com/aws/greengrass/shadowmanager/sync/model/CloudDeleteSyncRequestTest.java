/*
 * Copyright Amazon.com, Inc. or its affiliates. All Rights Reserved.
 * SPDX-License-Identifier: Apache-2.0
 */

package com.aws.greengrass.shadowmanager.sync.model;

import com.aws.greengrass.shadowmanager.ShadowManagerDAO;
import com.aws.greengrass.shadowmanager.exception.RetryableException;
import com.aws.greengrass.shadowmanager.exception.SkipSyncRequestException;
import com.aws.greengrass.shadowmanager.exception.UnknownShadowException;
import com.aws.greengrass.shadowmanager.model.dao.SyncInformation;
import com.aws.greengrass.shadowmanager.sync.IotDataPlaneClientWrapper;
import com.aws.greengrass.testcommons.testutilities.GGExtension;
import org.junit.jupiter.api.BeforeEach;
import org.junit.jupiter.api.Test;
import org.junit.jupiter.api.extension.ExtendWith;
import org.junit.jupiter.api.extension.ExtensionContext;
import org.junit.jupiter.params.ParameterizedTest;
import org.junit.jupiter.params.provider.ValueSource;
import org.mockito.ArgumentCaptor;
import org.mockito.Captor;
import org.mockito.Mock;
import org.mockito.junit.jupiter.MockitoExtension;
import software.amazon.awssdk.awscore.exception.AwsServiceException;
import software.amazon.awssdk.core.exception.SdkClientException;
import software.amazon.awssdk.services.iotdataplane.model.InternalFailureException;
import software.amazon.awssdk.services.iotdataplane.model.InvalidRequestException;
import software.amazon.awssdk.services.iotdataplane.model.MethodNotAllowedException;
import software.amazon.awssdk.services.iotdataplane.model.RequestEntityTooLargeException;
import software.amazon.awssdk.services.iotdataplane.model.ServiceUnavailableException;
import software.amazon.awssdk.services.iotdataplane.model.ThrottlingException;
import software.amazon.awssdk.services.iotdataplane.model.UnauthorizedException;
import software.amazon.awssdk.services.iotdataplane.model.UnsupportedDocumentEncodingException;

import java.time.Instant;
import java.util.Optional;

import static com.aws.greengrass.shadowmanager.TestUtils.SHADOW_NAME;
import static com.aws.greengrass.shadowmanager.TestUtils.THING_NAME;
import static com.aws.greengrass.testcommons.testutilities.ExceptionLogProtector.ignoreExceptionOfType;
import static org.hamcrest.MatcherAssert.assertThat;
import static org.hamcrest.Matchers.greaterThanOrEqualTo;
import static org.hamcrest.Matchers.instanceOf;
import static org.hamcrest.Matchers.is;
import static org.hamcrest.Matchers.notNullValue;
import static org.hamcrest.Matchers.nullValue;
import static org.junit.jupiter.api.Assertions.assertThrows;
import static org.mockito.ArgumentMatchers.any;
import static org.mockito.ArgumentMatchers.anyString;
import static org.mockito.Mockito.doThrow;
import static org.mockito.Mockito.lenient;
import static org.mockito.Mockito.times;
import static org.mockito.Mockito.verify;
import static org.mockito.Mockito.when;

@ExtendWith({MockitoExtension.class, GGExtension.class})
class CloudDeleteSyncRequestTest {
    private static final byte[] BASE_DOCUMENT = "{\"version\": 1, \"state\": {\"reported\": {\"name\": \"The Beatles\"}}}".getBytes();

    @Mock
    private ShadowManagerDAO mockDao;
    @Mock
    private IotDataPlaneClientWrapper mockIotDataPlaneClientWrapper;
    @Captor
    private ArgumentCaptor<SyncInformation> syncInformationCaptor;
    @Mock
    private SyncContext mockContext;

    @BeforeEach
    void setup() {
        lenient().when(mockDao.updateSyncInformation(syncInformationCaptor.capture())).thenReturn(true);
        lenient().when(mockContext.getDao()).thenReturn(mockDao);
<<<<<<< HEAD
        lenient().when(mockContext.getIotDataPlaneClientWrapper()).thenReturn(mockIotDataPlaneClientWrapper);
    }

    @Test
    void GIVEN_good_cloud_delete_request_WHEN_execute_THEN_successfully_updates_cloud_shadow_and_sync_information() throws RetryableException, SkipSyncRequestException, IOException {
        long epochSeconds = Instant.now().getEpochSecond();
=======
        lenient().when(mockContext.getIotDataPlaneClientFactory()).thenReturn(mockClientFactory);
>>>>>>> e5226a42
        long epochSecondsMinus60 = Instant.now().minusSeconds(60).getEpochSecond();
        when(mockDao.getShadowSyncInformation(anyString(), anyString())).thenReturn(Optional.of(SyncInformation.builder()
                .cloudUpdateTime(epochSecondsMinus60)
                .thingName(THING_NAME)
                .shadowName(SHADOW_NAME)
                .cloudDeleted(false)
                .lastSyncedDocument(BASE_DOCUMENT)
                .cloudVersion(1L)
                .lastSyncTime(epochSecondsMinus60)
                .build()));
    }

    @Test
    void GIVEN_good_cloud_delete_request_WHEN_execute_THEN_successfully_updates_cloud_shadow_and_sync_information() throws RetryableException, SkipSyncRequestException, UnknownShadowException {
        long epochSeconds = Instant.now().getEpochSecond();
        CloudDeleteSyncRequest request = new CloudDeleteSyncRequest(THING_NAME, SHADOW_NAME);

        request.execute(mockContext);

        verify(mockDao, times(1)).getShadowSyncInformation(anyString(), anyString());
        verify(mockDao, times(1)).updateSyncInformation(any());
        verify(mockIotDataPlaneClientWrapper, times(1)).deleteThingShadow(anyString(), anyString());

        assertThat(syncInformationCaptor.getValue(), is(notNullValue()));
        assertThat(syncInformationCaptor.getValue().getLastSyncedDocument(), is(nullValue()));
        assertThat(syncInformationCaptor.getValue().getCloudVersion(), is(1L));
        assertThat(syncInformationCaptor.getValue().getCloudUpdateTime(), is(greaterThanOrEqualTo(epochSeconds)));
        assertThat(syncInformationCaptor.getValue().getLastSyncTime(), is(greaterThanOrEqualTo(epochSeconds)));
        assertThat(syncInformationCaptor.getValue().getShadowName(), is(SHADOW_NAME));
        assertThat(syncInformationCaptor.getValue().getThingName(), is(THING_NAME));
        assertThat(syncInformationCaptor.getValue().isCloudDeleted(), is(true));
    }

    @Test
    void GIVEN_cloud_delete_request_for_non_existent_shadow_WHEN_execute_THEN_does_not_update_cloud_shadow_and_sync_information(ExtensionContext context) {
        ignoreExceptionOfType(context, UnknownShadowException.class);
        when(mockDao.getShadowSyncInformation(anyString(), anyString())).thenReturn(Optional.empty());
        CloudDeleteSyncRequest request = new CloudDeleteSyncRequest(THING_NAME, SHADOW_NAME);

        assertThrows(UnknownShadowException.class, () -> request.execute(mockContext));

<<<<<<< HEAD
        verify(mockDao, times(1)).getShadowSyncInformation(anyString(), anyString());
        verify(mockDao, times(1)).updateSyncInformation(any());
        verify(mockIotDataPlaneClientWrapper, times(1)).deleteThingShadow(anyString(), anyString());

        assertThat(syncInformationCaptor.getValue(), is(notNullValue()));
        assertThat(syncInformationCaptor.getValue().getLastSyncedDocument(), is(nullValue()));
        assertThat(syncInformationCaptor.getValue().getCloudVersion(), is(0L));
        assertThat(syncInformationCaptor.getValue().getCloudUpdateTime(), is(greaterThanOrEqualTo(epochSeconds)));
        assertThat(syncInformationCaptor.getValue().getLastSyncTime(), is(greaterThanOrEqualTo(epochSeconds)));
        assertThat(syncInformationCaptor.getValue().getShadowName(), is(SHADOW_NAME));
        assertThat(syncInformationCaptor.getValue().getThingName(), is(THING_NAME));
        assertThat(syncInformationCaptor.getValue().isCloudDeleted(), is(true));
    }
=======
        verify(mockClientFactory, times(0)).getIotDataPlaneClient();
        verify(mockDao, times(1)).getShadowSyncInformation(anyString(), anyString());
        verify(mockDao, times(0)).updateSyncInformation(any());
        verify(mockIotDataPlaneClient, times(0)).deleteThingShadow(any(DeleteThingShadowRequest.class));    }
>>>>>>> e5226a42

    @ParameterizedTest
    @ValueSource(classes = {ThrottlingException.class, ServiceUnavailableException.class, InternalFailureException.class})
    void GIVEN_bad_cloud_delete_request_WHEN_execute_and_updateShadow_throws_retryable_error_THEN_does_not_update_cloud_shadow_and_sync_information(Class clazz, ExtensionContext context) {
        ignoreExceptionOfType(context, clazz);
        doThrow(clazz).when(mockIotDataPlaneClientWrapper).deleteThingShadow(anyString(), anyString());
        CloudDeleteSyncRequest request = new CloudDeleteSyncRequest(THING_NAME, SHADOW_NAME);

        RetryableException thrown = assertThrows(RetryableException.class, () -> request.execute(mockContext));
        assertThat(thrown.getCause(), is(instanceOf(clazz)));

<<<<<<< HEAD
        verify(mockDao, times(0)).getShadowSyncInformation(anyString(), anyString());
=======
        verify(mockClientFactory, times(1)).getIotDataPlaneClient();
        verify(mockDao, times(1)).getShadowSyncInformation(anyString(), anyString());
>>>>>>> e5226a42
        verify(mockDao, times(0)).updateSyncInformation(any());
        verify(mockIotDataPlaneClientWrapper, times(1)).deleteThingShadow(anyString(), anyString());
    }

    @ParameterizedTest
    @ValueSource(classes = {RequestEntityTooLargeException.class, InvalidRequestException.class, UnauthorizedException.class,
            MethodNotAllowedException.class, UnsupportedDocumentEncodingException.class, AwsServiceException.class, SdkClientException.class})
    void GIVEN_bad_cloud_delete_request_WHEN_execute_and_updateShadow_throws_skipable_error_THEN_does_not_update_cloud_shadow_and_sync_information(Class clazz, ExtensionContext context) {
        ignoreExceptionOfType(context, clazz);
        doThrow(clazz).when(mockIotDataPlaneClientWrapper).deleteThingShadow(anyString(), anyString());
        CloudDeleteSyncRequest request = new CloudDeleteSyncRequest(THING_NAME, SHADOW_NAME);

        SkipSyncRequestException thrown = assertThrows(SkipSyncRequestException.class,
                () -> request.execute(mockContext));
        assertThat(thrown.getCause(), is(instanceOf(clazz)));

<<<<<<< HEAD
        verify(mockDao, times(0)).getShadowSyncInformation(anyString(), anyString());
=======
        verify(mockClientFactory, times(1)).getIotDataPlaneClient();
        verify(mockDao, times(1)).getShadowSyncInformation(anyString(), anyString());
>>>>>>> e5226a42
        verify(mockDao, times(0)).updateSyncInformation(any());
        verify(mockIotDataPlaneClientWrapper, times(1)).deleteThingShadow(anyString(), anyString());
    }
}<|MERGE_RESOLUTION|>--- conflicted
+++ resolved
@@ -71,18 +71,9 @@
     void setup() {
         lenient().when(mockDao.updateSyncInformation(syncInformationCaptor.capture())).thenReturn(true);
         lenient().when(mockContext.getDao()).thenReturn(mockDao);
-<<<<<<< HEAD
         lenient().when(mockContext.getIotDataPlaneClientWrapper()).thenReturn(mockIotDataPlaneClientWrapper);
-    }
-
-    @Test
-    void GIVEN_good_cloud_delete_request_WHEN_execute_THEN_successfully_updates_cloud_shadow_and_sync_information() throws RetryableException, SkipSyncRequestException, IOException {
-        long epochSeconds = Instant.now().getEpochSecond();
-=======
-        lenient().when(mockContext.getIotDataPlaneClientFactory()).thenReturn(mockClientFactory);
->>>>>>> e5226a42
         long epochSecondsMinus60 = Instant.now().minusSeconds(60).getEpochSecond();
-        when(mockDao.getShadowSyncInformation(anyString(), anyString())).thenReturn(Optional.of(SyncInformation.builder()
+        lenient().when(mockDao.getShadowSyncInformation(anyString(), anyString())).thenReturn(Optional.of(SyncInformation.builder()
                 .cloudUpdateTime(epochSecondsMinus60)
                 .thingName(THING_NAME)
                 .shadowName(SHADOW_NAME)
@@ -122,26 +113,10 @@
 
         assertThrows(UnknownShadowException.class, () -> request.execute(mockContext));
 
-<<<<<<< HEAD
-        verify(mockDao, times(1)).getShadowSyncInformation(anyString(), anyString());
-        verify(mockDao, times(1)).updateSyncInformation(any());
-        verify(mockIotDataPlaneClientWrapper, times(1)).deleteThingShadow(anyString(), anyString());
-
-        assertThat(syncInformationCaptor.getValue(), is(notNullValue()));
-        assertThat(syncInformationCaptor.getValue().getLastSyncedDocument(), is(nullValue()));
-        assertThat(syncInformationCaptor.getValue().getCloudVersion(), is(0L));
-        assertThat(syncInformationCaptor.getValue().getCloudUpdateTime(), is(greaterThanOrEqualTo(epochSeconds)));
-        assertThat(syncInformationCaptor.getValue().getLastSyncTime(), is(greaterThanOrEqualTo(epochSeconds)));
-        assertThat(syncInformationCaptor.getValue().getShadowName(), is(SHADOW_NAME));
-        assertThat(syncInformationCaptor.getValue().getThingName(), is(THING_NAME));
-        assertThat(syncInformationCaptor.getValue().isCloudDeleted(), is(true));
-    }
-=======
-        verify(mockClientFactory, times(0)).getIotDataPlaneClient();
         verify(mockDao, times(1)).getShadowSyncInformation(anyString(), anyString());
         verify(mockDao, times(0)).updateSyncInformation(any());
-        verify(mockIotDataPlaneClient, times(0)).deleteThingShadow(any(DeleteThingShadowRequest.class));    }
->>>>>>> e5226a42
+        verify(mockIotDataPlaneClientWrapper, times(0)).deleteThingShadow(anyString(), anyString());
+    }
 
     @ParameterizedTest
     @ValueSource(classes = {ThrottlingException.class, ServiceUnavailableException.class, InternalFailureException.class})
@@ -153,12 +128,7 @@
         RetryableException thrown = assertThrows(RetryableException.class, () -> request.execute(mockContext));
         assertThat(thrown.getCause(), is(instanceOf(clazz)));
 
-<<<<<<< HEAD
-        verify(mockDao, times(0)).getShadowSyncInformation(anyString(), anyString());
-=======
-        verify(mockClientFactory, times(1)).getIotDataPlaneClient();
         verify(mockDao, times(1)).getShadowSyncInformation(anyString(), anyString());
->>>>>>> e5226a42
         verify(mockDao, times(0)).updateSyncInformation(any());
         verify(mockIotDataPlaneClientWrapper, times(1)).deleteThingShadow(anyString(), anyString());
     }
@@ -175,12 +145,7 @@
                 () -> request.execute(mockContext));
         assertThat(thrown.getCause(), is(instanceOf(clazz)));
 
-<<<<<<< HEAD
-        verify(mockDao, times(0)).getShadowSyncInformation(anyString(), anyString());
-=======
-        verify(mockClientFactory, times(1)).getIotDataPlaneClient();
         verify(mockDao, times(1)).getShadowSyncInformation(anyString(), anyString());
->>>>>>> e5226a42
         verify(mockDao, times(0)).updateSyncInformation(any());
         verify(mockIotDataPlaneClientWrapper, times(1)).deleteThingShadow(anyString(), anyString());
     }
