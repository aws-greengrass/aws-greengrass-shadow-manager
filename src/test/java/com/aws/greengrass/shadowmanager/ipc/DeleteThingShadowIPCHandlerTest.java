/*
 * Copyright Amazon.com, Inc. or its affiliates. All Rights Reserved.
 * SPDX-License-Identifier: Apache-2.0
 */

package com.aws.greengrass.shadowmanager.ipc;

import com.aws.greengrass.authorization.exceptions.AuthorizationException;
import com.aws.greengrass.shadowmanager.AuthorizationHandlerWrapper;
import com.aws.greengrass.shadowmanager.ipc.model.PubSubRequest;
import com.aws.greengrass.shadowmanager.util.JsonUtil;
import com.aws.greengrass.shadowmanager.ShadowManagerDAO;
import com.aws.greengrass.shadowmanager.exception.InvalidRequestParametersException;
import com.aws.greengrass.shadowmanager.exception.ShadowManagerDataException;
import com.aws.greengrass.shadowmanager.ipc.model.Operation;
import com.aws.greengrass.shadowmanager.model.LogEvents;
import com.aws.greengrass.testcommons.testutilities.GGExtension;
import com.fasterxml.jackson.databind.JsonNode;
import com.fasterxml.jackson.databind.node.ObjectNode;
import org.junit.jupiter.api.BeforeEach;
import org.junit.jupiter.api.Test;
import org.junit.jupiter.api.extension.ExtendWith;
import org.junit.jupiter.api.extension.ExtensionContext;
import org.junit.jupiter.params.ParameterizedTest;
import org.junit.jupiter.params.provider.MethodSource;
import org.junit.jupiter.params.provider.NullAndEmptySource;
import org.junit.jupiter.params.provider.ValueSource;
import org.mockito.ArgumentCaptor;
import org.mockito.Captor;
import org.mockito.Mock;
import org.mockito.junit.jupiter.MockitoExtension;
import software.amazon.awssdk.aws.greengrass.model.*;
import software.amazon.awssdk.crt.eventstream.ServerConnectionContinuation;
import software.amazon.awssdk.eventstreamrpc.AuthenticationData;
import software.amazon.awssdk.eventstreamrpc.OperationContinuationHandlerContext;
import software.amazon.awssdk.eventstreamrpc.model.EventStreamJsonMessage;

import java.io.File;
import java.io.IOException;
import java.net.URISyntaxException;
import java.nio.file.Files;
import java.time.Instant;
import java.util.Optional;

import static com.aws.greengrass.shadowmanager.TestUtils.SAMPLE_EXCEPTION_MESSAGE;
import static com.aws.greengrass.shadowmanager.TestUtils.SHADOW_NAME;
import static com.aws.greengrass.shadowmanager.TestUtils.TEST_SERVICE;
import static com.aws.greengrass.shadowmanager.TestUtils.THING_NAME;
import static com.aws.greengrass.shadowmanager.model.Constants.ERROR_CODE_FIELD_NAME;
import static com.aws.greengrass.shadowmanager.model.Constants.ERROR_MESSAGE_FIELD_NAME;
import static com.aws.greengrass.shadowmanager.model.Constants.SHADOW_DOCUMENT_TIMESTAMP;
import static com.aws.greengrass.shadowmanager.model.Constants.SHADOW_DOCUMENT_VERSION;
import static com.aws.greengrass.testcommons.testutilities.ExceptionLogProtector.ignoreExceptionOfType;
import static org.hamcrest.MatcherAssert.assertThat;
import static org.hamcrest.Matchers.containsString;
import static org.hamcrest.Matchers.either;
import static org.hamcrest.Matchers.equalTo;
import static org.hamcrest.Matchers.is;
import static org.hamcrest.Matchers.not;
import static org.hamcrest.Matchers.notNullValue;
import static org.hamcrest.Matchers.startsWith;
import static org.junit.jupiter.api.Assertions.assertDoesNotThrow;
import static org.junit.jupiter.api.Assertions.assertThrows;
import static org.mockito.ArgumentMatchers.any;
import static org.mockito.Mockito.doThrow;
import static org.mockito.Mockito.mock;
import static org.mockito.Mockito.times;
import static org.mockito.Mockito.verify;
import static org.mockito.Mockito.when;

//TODO: Change the names of the tests to be in the correct format.
//TODO: Use Hamcrest assertions
@ExtendWith({MockitoExtension.class, GGExtension.class})
class DeleteThingShadowIPCHandlerTest {

    @Mock
    OperationContinuationHandlerContext mockContext;

    @Mock
    AuthenticationData mockAuthenticationData;

    @Mock
    AuthorizationHandlerWrapper mockAuthorizationHandlerWrapper;

    @Mock
    ShadowManagerDAO mockDao;

    @Mock
    PubSubClientWrapper mockPubSubClientWrapper;

    @Captor
    ArgumentCaptor<PubSubRequest> pubSubRequestCaptor;

    @BeforeEach
    void setup() {
        when(mockContext.getContinuation()).thenReturn(mock(ServerConnectionContinuation.class));
        when(mockContext.getAuthenticationData()).thenReturn(mockAuthenticationData);
        when(mockAuthenticationData.getIdentityLabel()).thenReturn(TEST_SERVICE);
    }

    @ParameterizedTest
    @NullAndEmptySource
    @ValueSource(strings = {SHADOW_NAME})
    void GIVEN_valid_request_WHEN_handle_request_THEN_return_valid_response(String shadowName) throws URISyntaxException, IOException {
        File f = new File(getClass().getResource("json_shadow_examples/good_new_document.json").toURI());
        byte[] allByteData = Files.readAllBytes(f.toPath());
        Optional<JsonNode> shadowDocumentJson = JsonUtil.getPayloadJson(allByteData);
        assertThat("Found shadowDocumentJson", shadowDocumentJson.isPresent(), is(true));
        DeleteThingShadowRequest request = new DeleteThingShadowRequest();
        request.setThingName(THING_NAME);
        request.setShadowName(shadowName);

        DeleteThingShadowResponse expectedResponse = new DeleteThingShadowResponse();
        expectedResponse.setPayload(new byte[0]);

        try (DeleteThingShadowIPCHandler deleteThingShadowIPCHandler = new DeleteThingShadowIPCHandler(mockContext, mockDao, mockAuthorizationHandlerWrapper, mockPubSubClientWrapper)) {
            when(mockDao.deleteShadowThing(any(), any())).thenReturn(Optional.of(allByteData));

<<<<<<< HEAD
        DeleteThingShadowResponse actualResponse = deleteThingShadowIPCHandler.handleRequest(request);
        assertThat(actualResponse, is(equalTo(expectedResponse)));
        verify(mockPubSubClientWrapper, times(1)).accept(pubSubRequestCaptor.capture());
        assertThat(pubSubRequestCaptor.getValue(), is(notNullValue()));

        Optional<JsonNode> acceptedJson = JsonUtil.getPayloadJson(pubSubRequestCaptor.getValue().getPayload());
        assertThat("Retrieved acceptedJson", acceptedJson.isPresent(), is(true));
        assertThat("acceptedJson has timestamp", acceptedJson.get().has(SHADOW_DOCUMENT_TIMESTAMP), is(equalTo(true)));
        ((ObjectNode) acceptedJson.get()).remove(SHADOW_DOCUMENT_TIMESTAMP);

        // IPCRequest does not accept null value for shadowName
        if (shadowName != null) {
            assertThat(pubSubRequestCaptor.getValue().getShadowName(), is(equalTo(shadowName)));
        }

        assertThat("Expected shadow document version", acceptedJson.get().get(SHADOW_DOCUMENT_VERSION), is(equalTo(shadowDocumentJson.get().get(SHADOW_DOCUMENT_VERSION))));
        assertThat(pubSubRequestCaptor.getValue().getThingName(), is(equalTo(THING_NAME)));
        assertThat("Expected operation", pubSubRequestCaptor.getValue().getPublishOperation(), is(Operation.DELETE_SHADOW));
        assertThat("Expected log code", pubSubRequestCaptor.getValue().getPublishOperation().getLogEventType(), is(LogEvents.DELETE_THING_SHADOW.code()));
=======
            DeleteThingShadowResponse actualResponse = deleteThingShadowIPCHandler.handleRequest(request);
            assertThat(actualResponse, is(equalTo(expectedResponse)));
            verify(mockPubSubClientWrapper, times(1)).accept(acceptRequestCaptor.capture());
            assertThat(acceptRequestCaptor.getValue(), is(notNullValue()));

            Optional<JsonNode> acceptedJson = JsonUtil.getPayloadJson(acceptRequestCaptor.getValue().getPayload());
            assertThat("Retrieved acceptedJson", acceptedJson.isPresent(), is(true));
            assertThat("acceptedJson has timestamp", acceptedJson.get().has(SHADOW_DOCUMENT_TIMESTAMP), is(equalTo(true)));
            ((ObjectNode) acceptedJson.get()).remove(SHADOW_DOCUMENT_TIMESTAMP);

            // IPCRequest does not accept null value for shadowName
            if (shadowName != null) {
                assertThat(acceptRequestCaptor.getValue().getShadowName(), is(equalTo(shadowName)));
            }

            assertThat("Expected shadow document version", acceptedJson.get().get(SHADOW_DOCUMENT_VERSION), is(equalTo(shadowDocumentJson.get().get(SHADOW_DOCUMENT_VERSION))));
            assertThat(acceptRequestCaptor.getValue().getThingName(), is(equalTo(THING_NAME)));
            assertThat("Expected operation", acceptRequestCaptor.getValue().getPublishOperation(), is(Operation.DELETE_SHADOW));
            assertThat("Expected log code", acceptRequestCaptor.getValue().getPublishOperation().getLogEventType(), is(LogEvents.DELETE_THING_SHADOW.code()));
        }
>>>>>>> acb6f617
    }

    @Test
    void GIVEN_delete_thing_shadow_ipc_handler_WHEN_document_not_found_THEN_throw_resource_not_found_exception(ExtensionContext context) throws IOException {
        ignoreExceptionOfType(context, ResourceNotFoundError.class);
        DeleteThingShadowRequest request = new DeleteThingShadowRequest();
        request.setThingName(THING_NAME);
        request.setShadowName(SHADOW_NAME);

        when(mockDao.deleteShadowThing(any(), any())).thenReturn(Optional.empty());
<<<<<<< HEAD
        DeleteThingShadowIPCHandler deleteThingShadowIPCHandler = new DeleteThingShadowIPCHandler(mockContext, mockDao, mockAuthorizationHandlerWrapper, mockPubSubClientWrapper);
        ResourceNotFoundError thrown = assertThrows(ResourceNotFoundError.class, () -> deleteThingShadowIPCHandler.handleRequest(request));
        assertThat(thrown.getMessage(), is(equalTo("No shadow found")));

        verify(mockPubSubClientWrapper, times(1)).reject(pubSubRequestCaptor.capture());

        assertThat(pubSubRequestCaptor.getValue(), is(notNullValue()));
        assertThat(pubSubRequestCaptor.getValue().getShadowName(), is(equalTo(SHADOW_NAME)));
        assertThat("Expected operation", pubSubRequestCaptor.getValue().getPublishOperation(), is(Operation.DELETE_SHADOW));
        assertThat("Expected log code", pubSubRequestCaptor.getValue().getPublishOperation().getLogEventType(), is(LogEvents.DELETE_THING_SHADOW.code()));

        JsonNode errorNode = JsonUtil.getPayloadJson(pubSubRequestCaptor.getValue().getPayload()).get();

        assertThat(errorNode.get(SHADOW_DOCUMENT_TIMESTAMP).asLong(), is(not(equalTo(Instant.EPOCH.toEpochMilli()))));
        assertThat(errorNode.get(ERROR_CODE_FIELD_NAME).asInt(), is(404));
        assertThat(errorNode.get(ERROR_MESSAGE_FIELD_NAME).asText(), startsWith("No shadow exists"));
=======
        try (DeleteThingShadowIPCHandler deleteThingShadowIPCHandler = new DeleteThingShadowIPCHandler(mockContext, mockDao, mockAuthorizationHandlerWrapper, mockPubSubClientWrapper)) {
            ResourceNotFoundError thrown = assertThrows(ResourceNotFoundError.class, () -> deleteThingShadowIPCHandler.handleRequest(request));
            assertThat(thrown.getMessage(), is(equalTo("No shadow found")));

            verify(mockPubSubClientWrapper, times(1))
                    .reject(rejectRequestCaptor.capture());

            assertThat(rejectRequestCaptor.getValue(), is(notNullValue()));
            assertThat(rejectRequestCaptor.getValue().getShadowName(), is(equalTo(SHADOW_NAME)));
            assertThat("Expected operation", rejectRequestCaptor.getValue().getPublishOperation(), is(Operation.DELETE_SHADOW));
            assertThat("Expected log code", rejectRequestCaptor.getValue().getPublishOperation().getLogEventType(), is(LogEvents.DELETE_THING_SHADOW.code()));

            ErrorMessage errorMessage = rejectRequestCaptor.getValue().getErrorMessage();
            assertThat(errorMessage.getTimestamp(), is(not(equalTo(Instant.EPOCH.toEpochMilli()))));
            assertThat(errorMessage.getErrorCode(), is(404));
            assertThat(errorMessage.getMessage(), startsWith("No shadow exists"));
        }
>>>>>>> acb6f617
    }

    @Test
    void GIVEN_delete_thing_shadow_ipc_handler_WHEN_dao_sends_data_exception_THEN_throw_service_exception(ExtensionContext context) throws IOException {
        ignoreExceptionOfType(context, ShadowManagerDataException.class);
        DeleteThingShadowRequest request = new DeleteThingShadowRequest();
        request.setThingName(THING_NAME);
        request.setShadowName(SHADOW_NAME);

        doThrow(new ShadowManagerDataException(new Exception(SAMPLE_EXCEPTION_MESSAGE))).when(mockDao).deleteShadowThing(any(), any());
<<<<<<< HEAD
        DeleteThingShadowIPCHandler deleteThingShadowIPCHandler = new DeleteThingShadowIPCHandler(mockContext, mockDao, mockAuthorizationHandlerWrapper, mockPubSubClientWrapper);
        ServiceError thrown = assertThrows(ServiceError.class, () -> deleteThingShadowIPCHandler.handleRequest(request));
        assertThat(thrown.getMessage(), containsString(SAMPLE_EXCEPTION_MESSAGE));

        verify(mockPubSubClientWrapper, times(1)).reject(pubSubRequestCaptor.capture());

        assertThat(pubSubRequestCaptor.getValue(), is(notNullValue()));

        assertThat(pubSubRequestCaptor.getValue().getShadowName(), is(equalTo(SHADOW_NAME)));
        assertThat("Expected operation", pubSubRequestCaptor.getValue().getPublishOperation(), is(Operation.DELETE_SHADOW));
        assertThat("Expected log code", pubSubRequestCaptor.getValue().getPublishOperation().getLogEventType(), is(LogEvents.DELETE_THING_SHADOW.code()));

        JsonNode errorNode = JsonUtil.getPayloadJson(pubSubRequestCaptor.getValue().getPayload()).get();
        assertThat(errorNode.get(SHADOW_DOCUMENT_TIMESTAMP).asLong(), is(not(equalTo(Instant.EPOCH.toEpochMilli()))));
        assertThat(errorNode.get(ERROR_CODE_FIELD_NAME).asInt(), is(500));
        assertThat(errorNode.get(ERROR_MESSAGE_FIELD_NAME).asText(), startsWith("Internal service failure"));
=======
        try (DeleteThingShadowIPCHandler deleteThingShadowIPCHandler = new DeleteThingShadowIPCHandler(mockContext, mockDao, mockAuthorizationHandlerWrapper, mockPubSubClientWrapper)) {
            ServiceError thrown = assertThrows(ServiceError.class, () -> deleteThingShadowIPCHandler.handleRequest(request));
            assertThat(thrown.getMessage(), containsString(SAMPLE_EXCEPTION_MESSAGE));

            verify(mockPubSubClientWrapper, times(1))
                    .reject(rejectRequestCaptor.capture());

            assertThat(rejectRequestCaptor.getValue(), is(notNullValue()));
            assertThat(rejectRequestCaptor.getValue().getShadowName(), is(equalTo(SHADOW_NAME)));
            assertThat("Expected operation", rejectRequestCaptor.getValue().getPublishOperation(), is(Operation.DELETE_SHADOW));
            assertThat("Expected log code", rejectRequestCaptor.getValue().getPublishOperation().getLogEventType(), is(LogEvents.DELETE_THING_SHADOW.code()));

            ErrorMessage errorMessage = rejectRequestCaptor.getValue().getErrorMessage();
            assertThat(errorMessage.getTimestamp(), is(not(equalTo(Instant.EPOCH.toEpochMilli()))));
            assertThat(errorMessage.getErrorCode(), is(500));
            assertThat(errorMessage.getMessage(), startsWith("Internal service failure"));
        }
>>>>>>> acb6f617
    }

    @Test
    void GIVEN_unauthorized_service_WHEN_handle_request_THEN_throw_unauthorized_error(ExtensionContext context) throws Exception {
        ignoreExceptionOfType(context, AuthorizationException.class);
        DeleteThingShadowRequest request = new DeleteThingShadowRequest();
        request.setThingName(THING_NAME);
        request.setShadowName(SHADOW_NAME);
        doThrow(new AuthorizationException(SAMPLE_EXCEPTION_MESSAGE)).when(mockAuthorizationHandlerWrapper).doAuthorization(any(), any(), any());

        try (DeleteThingShadowIPCHandler deleteThingShadowIPCHandler = new DeleteThingShadowIPCHandler(mockContext, mockDao, mockAuthorizationHandlerWrapper, mockPubSubClientWrapper)) {
            UnauthorizedError thrown = assertThrows(UnauthorizedError.class, () -> deleteThingShadowIPCHandler.handleRequest(request));
            assertThat(thrown.getMessage(), is(equalTo(SAMPLE_EXCEPTION_MESSAGE)));

<<<<<<< HEAD
        verify(mockPubSubClientWrapper, times(1)).reject(pubSubRequestCaptor.capture());

        assertThat(pubSubRequestCaptor.getValue(), is(notNullValue()));

        assertThat(pubSubRequestCaptor.getValue().getShadowName(), is(equalTo(SHADOW_NAME)));
        assertThat("Expected operation", pubSubRequestCaptor.getValue().getPublishOperation(), is(Operation.DELETE_SHADOW));
        assertThat("Expected log code", pubSubRequestCaptor.getValue().getPublishOperation().getLogEventType(), is(LogEvents.DELETE_THING_SHADOW.code()));

        JsonNode errorNode = JsonUtil.getPayloadJson(pubSubRequestCaptor.getValue().getPayload()).get();
        assertThat(errorNode.get(SHADOW_DOCUMENT_TIMESTAMP).asLong(), is(not(equalTo(Instant.EPOCH.toEpochMilli()))));
        assertThat(errorNode.get(ERROR_CODE_FIELD_NAME).asInt(), is(401));
        assertThat(errorNode.get(ERROR_MESSAGE_FIELD_NAME).asText(), startsWith("Unauthorized"));
=======
            verify(mockPubSubClientWrapper, times(1)).reject(rejectRequestCaptor.capture());

            assertThat(rejectRequestCaptor.getValue(), is(notNullValue()));
            assertThat(rejectRequestCaptor.getValue().getShadowName(), is(equalTo(SHADOW_NAME)));
            assertThat("Expected operation", rejectRequestCaptor.getValue().getPublishOperation(), is(Operation.DELETE_SHADOW));
            assertThat("Expected log code", rejectRequestCaptor.getValue().getPublishOperation().getLogEventType(), is(LogEvents.DELETE_THING_SHADOW.code()));

            ErrorMessage errorMessage = rejectRequestCaptor.getValue().getErrorMessage();
            assertThat(errorMessage.getErrorCode(), is(401));
            assertThat(errorMessage.getMessage(), startsWith("Unauthorized"));
        }
>>>>>>> acb6f617
    }

    @ParameterizedTest
    @MethodSource("com.aws.greengrass.shadowmanager.TestUtils#invalidThingAndShadowName")
    void GIVEN_invalid_request_input_WHEN_handle_request_THEN_throw_invalid_arguments_error(String thingName, String shadowName, ExtensionContext context) throws IOException {
        DeleteThingShadowIPCHandler deleteThingShadowIPCHandler = new DeleteThingShadowIPCHandler(mockContext, mockDao, mockAuthorizationHandlerWrapper, mockPubSubClientWrapper);
        ignoreExceptionOfType(context, InvalidRequestParametersException.class);
        DeleteThingShadowRequest request = new DeleteThingShadowRequest();
        request.setThingName(thingName);
        request.setShadowName(shadowName);
        assertThrows(InvalidArgumentsError.class, () -> deleteThingShadowIPCHandler.handleRequest(request));
        verify(mockPubSubClientWrapper, times(1)).reject(pubSubRequestCaptor.capture());

<<<<<<< HEAD
        assertThat(pubSubRequestCaptor.getValue(), is(notNullValue()));

        assertThat(pubSubRequestCaptor.getValue().getShadowName(), is(equalTo(shadowName)));
        assertThat("Expected operation", pubSubRequestCaptor.getValue().getPublishOperation(), is(Operation.DELETE_SHADOW));
        assertThat("Expected log code", pubSubRequestCaptor.getValue().getPublishOperation().getLogEventType(), is(LogEvents.DELETE_THING_SHADOW.code()));

        JsonNode errorNode = JsonUtil.getPayloadJson(pubSubRequestCaptor.getValue().getPayload()).get();
        assertThat(errorNode.get(SHADOW_DOCUMENT_TIMESTAMP).asLong(), is(not(equalTo(Instant.EPOCH.toEpochMilli()))));
        assertThat(errorNode.get(ERROR_CODE_FIELD_NAME).asInt(), is(400));
        assertThat(errorNode.get(ERROR_MESSAGE_FIELD_NAME).asText(), either(startsWith("ShadowName")).or(startsWith("ThingName")));
=======
        try (DeleteThingShadowIPCHandler deleteThingShadowIPCHandler = new DeleteThingShadowIPCHandler(mockContext, mockDao, mockAuthorizationHandlerWrapper, mockPubSubClientWrapper)) {
            InvalidArgumentsError thrown = assertThrows(InvalidArgumentsError.class, () -> deleteThingShadowIPCHandler.handleRequest(request));
            assertThat(thrown.getMessage(), either(startsWith("ShadowName")).or(startsWith("ThingName")));

            verify(mockPubSubClientWrapper, times(1))
                    .reject(rejectRequestCaptor.capture());

            assertThat(rejectRequestCaptor.getValue(), is(notNullValue()));
            assertThat(rejectRequestCaptor.getValue().getShadowName(), is(equalTo(shadowName)));
            assertThat("Expected operation found", rejectRequestCaptor.getValue().getPublishOperation(), is(Operation.DELETE_SHADOW));
            assertThat("Expected log code", rejectRequestCaptor.getValue().getPublishOperation().getLogEventType(), is(LogEvents.DELETE_THING_SHADOW.code()));

            ErrorMessage errorMessage = rejectRequestCaptor.getValue().getErrorMessage();
            assertThat(errorMessage.getTimestamp(), is(not(equalTo(Instant.EPOCH.toEpochMilli()))));
            assertThat(errorMessage.getErrorCode(), is(400));
            assertThat(errorMessage.getMessage(), either(startsWith("ShadowName")).or(startsWith("ThingName")));
        }
>>>>>>> acb6f617
    }

    @Test
    void GIVEN_delete_thing_shadow_ipc_handler_WHEN_handle_stream_event_THEN_nothing_happens() {
        try (DeleteThingShadowIPCHandler deleteThingShadowIPCHandler = new DeleteThingShadowIPCHandler(mockContext, mockDao, mockAuthorizationHandlerWrapper, mockPubSubClientWrapper)) {
            assertDoesNotThrow(() -> deleteThingShadowIPCHandler.handleStreamEvent(mock(EventStreamJsonMessage.class)));
        }
    }

    @Test
    void GIVEN_delete_thing_shadow_ipc_handler_WHEN_stream_closes_THEN_nothing_happens() {
        try (DeleteThingShadowIPCHandler deleteThingShadowIPCHandler = new DeleteThingShadowIPCHandler(mockContext, mockDao, mockAuthorizationHandlerWrapper, mockPubSubClientWrapper)) {
            assertDoesNotThrow(deleteThingShadowIPCHandler::onStreamClosed);
        }
    }
}<|MERGE_RESOLUTION|>--- conflicted
+++ resolved
@@ -115,49 +115,27 @@
 
         try (DeleteThingShadowIPCHandler deleteThingShadowIPCHandler = new DeleteThingShadowIPCHandler(mockContext, mockDao, mockAuthorizationHandlerWrapper, mockPubSubClientWrapper)) {
             when(mockDao.deleteShadowThing(any(), any())).thenReturn(Optional.of(allByteData));
-
-<<<<<<< HEAD
-        DeleteThingShadowResponse actualResponse = deleteThingShadowIPCHandler.handleRequest(request);
-        assertThat(actualResponse, is(equalTo(expectedResponse)));
-        verify(mockPubSubClientWrapper, times(1)).accept(pubSubRequestCaptor.capture());
-        assertThat(pubSubRequestCaptor.getValue(), is(notNullValue()));
-
-        Optional<JsonNode> acceptedJson = JsonUtil.getPayloadJson(pubSubRequestCaptor.getValue().getPayload());
-        assertThat("Retrieved acceptedJson", acceptedJson.isPresent(), is(true));
-        assertThat("acceptedJson has timestamp", acceptedJson.get().has(SHADOW_DOCUMENT_TIMESTAMP), is(equalTo(true)));
-        ((ObjectNode) acceptedJson.get()).remove(SHADOW_DOCUMENT_TIMESTAMP);
-
-        // IPCRequest does not accept null value for shadowName
-        if (shadowName != null) {
-            assertThat(pubSubRequestCaptor.getValue().getShadowName(), is(equalTo(shadowName)));
-        }
-
-        assertThat("Expected shadow document version", acceptedJson.get().get(SHADOW_DOCUMENT_VERSION), is(equalTo(shadowDocumentJson.get().get(SHADOW_DOCUMENT_VERSION))));
-        assertThat(pubSubRequestCaptor.getValue().getThingName(), is(equalTo(THING_NAME)));
-        assertThat("Expected operation", pubSubRequestCaptor.getValue().getPublishOperation(), is(Operation.DELETE_SHADOW));
-        assertThat("Expected log code", pubSubRequestCaptor.getValue().getPublishOperation().getLogEventType(), is(LogEvents.DELETE_THING_SHADOW.code()));
-=======
+            
             DeleteThingShadowResponse actualResponse = deleteThingShadowIPCHandler.handleRequest(request);
             assertThat(actualResponse, is(equalTo(expectedResponse)));
-            verify(mockPubSubClientWrapper, times(1)).accept(acceptRequestCaptor.capture());
-            assertThat(acceptRequestCaptor.getValue(), is(notNullValue()));
-
-            Optional<JsonNode> acceptedJson = JsonUtil.getPayloadJson(acceptRequestCaptor.getValue().getPayload());
+            verify(mockPubSubClientWrapper, times(1)).accept(pubSubRequestCaptor.capture());
+            assertThat(pubSubRequestCaptor.getValue(), is(notNullValue()));
+
+            Optional<JsonNode> acceptedJson = JsonUtil.getPayloadJson(pubSubRequestCaptor.getValue().getPayload());
             assertThat("Retrieved acceptedJson", acceptedJson.isPresent(), is(true));
             assertThat("acceptedJson has timestamp", acceptedJson.get().has(SHADOW_DOCUMENT_TIMESTAMP), is(equalTo(true)));
             ((ObjectNode) acceptedJson.get()).remove(SHADOW_DOCUMENT_TIMESTAMP);
 
             // IPCRequest does not accept null value for shadowName
             if (shadowName != null) {
-                assertThat(acceptRequestCaptor.getValue().getShadowName(), is(equalTo(shadowName)));
+                assertThat(pubSubRequestCaptor.getValue().getShadowName(), is(equalTo(shadowName)));
             }
 
             assertThat("Expected shadow document version", acceptedJson.get().get(SHADOW_DOCUMENT_VERSION), is(equalTo(shadowDocumentJson.get().get(SHADOW_DOCUMENT_VERSION))));
-            assertThat(acceptRequestCaptor.getValue().getThingName(), is(equalTo(THING_NAME)));
-            assertThat("Expected operation", acceptRequestCaptor.getValue().getPublishOperation(), is(Operation.DELETE_SHADOW));
-            assertThat("Expected log code", acceptRequestCaptor.getValue().getPublishOperation().getLogEventType(), is(LogEvents.DELETE_THING_SHADOW.code()));
-        }
->>>>>>> acb6f617
+            assertThat(pubSubRequestCaptor.getValue().getThingName(), is(equalTo(THING_NAME)));
+            assertThat("Expected operation", pubSubRequestCaptor.getValue().getPublishOperation(), is(Operation.DELETE_SHADOW));
+            assertThat("Expected log code", pubSubRequestCaptor.getValue().getPublishOperation().getLogEventType(), is(LogEvents.DELETE_THING_SHADOW.code()));
+        }
     }
 
     @Test
@@ -168,42 +146,25 @@
         request.setShadowName(SHADOW_NAME);
 
         when(mockDao.deleteShadowThing(any(), any())).thenReturn(Optional.empty());
-<<<<<<< HEAD
-        DeleteThingShadowIPCHandler deleteThingShadowIPCHandler = new DeleteThingShadowIPCHandler(mockContext, mockDao, mockAuthorizationHandlerWrapper, mockPubSubClientWrapper);
-        ResourceNotFoundError thrown = assertThrows(ResourceNotFoundError.class, () -> deleteThingShadowIPCHandler.handleRequest(request));
-        assertThat(thrown.getMessage(), is(equalTo("No shadow found")));
-
-        verify(mockPubSubClientWrapper, times(1)).reject(pubSubRequestCaptor.capture());
-
-        assertThat(pubSubRequestCaptor.getValue(), is(notNullValue()));
-        assertThat(pubSubRequestCaptor.getValue().getShadowName(), is(equalTo(SHADOW_NAME)));
-        assertThat("Expected operation", pubSubRequestCaptor.getValue().getPublishOperation(), is(Operation.DELETE_SHADOW));
-        assertThat("Expected log code", pubSubRequestCaptor.getValue().getPublishOperation().getLogEventType(), is(LogEvents.DELETE_THING_SHADOW.code()));
-
-        JsonNode errorNode = JsonUtil.getPayloadJson(pubSubRequestCaptor.getValue().getPayload()).get();
-
-        assertThat(errorNode.get(SHADOW_DOCUMENT_TIMESTAMP).asLong(), is(not(equalTo(Instant.EPOCH.toEpochMilli()))));
-        assertThat(errorNode.get(ERROR_CODE_FIELD_NAME).asInt(), is(404));
-        assertThat(errorNode.get(ERROR_MESSAGE_FIELD_NAME).asText(), startsWith("No shadow exists"));
-=======
+
         try (DeleteThingShadowIPCHandler deleteThingShadowIPCHandler = new DeleteThingShadowIPCHandler(mockContext, mockDao, mockAuthorizationHandlerWrapper, mockPubSubClientWrapper)) {
             ResourceNotFoundError thrown = assertThrows(ResourceNotFoundError.class, () -> deleteThingShadowIPCHandler.handleRequest(request));
             assertThat(thrown.getMessage(), is(equalTo("No shadow found")));
 
             verify(mockPubSubClientWrapper, times(1))
-                    .reject(rejectRequestCaptor.capture());
-
-            assertThat(rejectRequestCaptor.getValue(), is(notNullValue()));
-            assertThat(rejectRequestCaptor.getValue().getShadowName(), is(equalTo(SHADOW_NAME)));
-            assertThat("Expected operation", rejectRequestCaptor.getValue().getPublishOperation(), is(Operation.DELETE_SHADOW));
-            assertThat("Expected log code", rejectRequestCaptor.getValue().getPublishOperation().getLogEventType(), is(LogEvents.DELETE_THING_SHADOW.code()));
-
-            ErrorMessage errorMessage = rejectRequestCaptor.getValue().getErrorMessage();
-            assertThat(errorMessage.getTimestamp(), is(not(equalTo(Instant.EPOCH.toEpochMilli()))));
-            assertThat(errorMessage.getErrorCode(), is(404));
-            assertThat(errorMessage.getMessage(), startsWith("No shadow exists"));
-        }
->>>>>>> acb6f617
+                    .reject(pubSubRequestCaptor.capture());
+
+            assertThat(pubSubRequestCaptor.getValue(), is(notNullValue()));
+            assertThat(pubSubRequestCaptor.getValue().getShadowName(), is(equalTo(SHADOW_NAME)));
+            assertThat("Expected operation", pubSubRequestCaptor.getValue().getPublishOperation(), is(Operation.DELETE_SHADOW));
+            assertThat("Expected log code", pubSubRequestCaptor.getValue().getPublishOperation().getLogEventType(), is(LogEvents.DELETE_THING_SHADOW.code()));
+
+            JsonNode errorNode = JsonUtil.getPayloadJson(pubSubRequestCaptor.getValue().getPayload()).get();
+
+            assertThat(errorNode.get(SHADOW_DOCUMENT_TIMESTAMP).asLong(), is(not(equalTo(Instant.EPOCH.toEpochMilli()))));
+            assertThat(errorNode.get(ERROR_CODE_FIELD_NAME).asInt(), is(404));
+            assertThat(errorNode.get(ERROR_MESSAGE_FIELD_NAME).asText(), startsWith("No shadow exists"));
+        }
     }
 
     @Test
@@ -214,42 +175,24 @@
         request.setShadowName(SHADOW_NAME);
 
         doThrow(new ShadowManagerDataException(new Exception(SAMPLE_EXCEPTION_MESSAGE))).when(mockDao).deleteShadowThing(any(), any());
-<<<<<<< HEAD
-        DeleteThingShadowIPCHandler deleteThingShadowIPCHandler = new DeleteThingShadowIPCHandler(mockContext, mockDao, mockAuthorizationHandlerWrapper, mockPubSubClientWrapper);
-        ServiceError thrown = assertThrows(ServiceError.class, () -> deleteThingShadowIPCHandler.handleRequest(request));
-        assertThat(thrown.getMessage(), containsString(SAMPLE_EXCEPTION_MESSAGE));
-
-        verify(mockPubSubClientWrapper, times(1)).reject(pubSubRequestCaptor.capture());
-
-        assertThat(pubSubRequestCaptor.getValue(), is(notNullValue()));
-
-        assertThat(pubSubRequestCaptor.getValue().getShadowName(), is(equalTo(SHADOW_NAME)));
-        assertThat("Expected operation", pubSubRequestCaptor.getValue().getPublishOperation(), is(Operation.DELETE_SHADOW));
-        assertThat("Expected log code", pubSubRequestCaptor.getValue().getPublishOperation().getLogEventType(), is(LogEvents.DELETE_THING_SHADOW.code()));
-
-        JsonNode errorNode = JsonUtil.getPayloadJson(pubSubRequestCaptor.getValue().getPayload()).get();
-        assertThat(errorNode.get(SHADOW_DOCUMENT_TIMESTAMP).asLong(), is(not(equalTo(Instant.EPOCH.toEpochMilli()))));
-        assertThat(errorNode.get(ERROR_CODE_FIELD_NAME).asInt(), is(500));
-        assertThat(errorNode.get(ERROR_MESSAGE_FIELD_NAME).asText(), startsWith("Internal service failure"));
-=======
+
         try (DeleteThingShadowIPCHandler deleteThingShadowIPCHandler = new DeleteThingShadowIPCHandler(mockContext, mockDao, mockAuthorizationHandlerWrapper, mockPubSubClientWrapper)) {
             ServiceError thrown = assertThrows(ServiceError.class, () -> deleteThingShadowIPCHandler.handleRequest(request));
             assertThat(thrown.getMessage(), containsString(SAMPLE_EXCEPTION_MESSAGE));
 
             verify(mockPubSubClientWrapper, times(1))
-                    .reject(rejectRequestCaptor.capture());
-
-            assertThat(rejectRequestCaptor.getValue(), is(notNullValue()));
-            assertThat(rejectRequestCaptor.getValue().getShadowName(), is(equalTo(SHADOW_NAME)));
-            assertThat("Expected operation", rejectRequestCaptor.getValue().getPublishOperation(), is(Operation.DELETE_SHADOW));
-            assertThat("Expected log code", rejectRequestCaptor.getValue().getPublishOperation().getLogEventType(), is(LogEvents.DELETE_THING_SHADOW.code()));
-
-            ErrorMessage errorMessage = rejectRequestCaptor.getValue().getErrorMessage();
-            assertThat(errorMessage.getTimestamp(), is(not(equalTo(Instant.EPOCH.toEpochMilli()))));
-            assertThat(errorMessage.getErrorCode(), is(500));
-            assertThat(errorMessage.getMessage(), startsWith("Internal service failure"));
-        }
->>>>>>> acb6f617
+                    .reject(pubSubRequestCaptor.capture());
+
+            assertThat(pubSubRequestCaptor.getValue(), is(notNullValue()));
+            assertThat(pubSubRequestCaptor.getValue().getShadowName(), is(equalTo(SHADOW_NAME)));
+            assertThat("Expected operation", pubSubRequestCaptor.getValue().getPublishOperation(), is(Operation.DELETE_SHADOW));
+            assertThat("Expected log code", pubSubRequestCaptor.getValue().getPublishOperation().getLogEventType(), is(LogEvents.DELETE_THING_SHADOW.code()));
+
+            JsonNode errorNode = JsonUtil.getPayloadJson(pubSubRequestCaptor.getValue().getPayload()).get();
+            assertThat(errorNode.get(SHADOW_DOCUMENT_TIMESTAMP).asLong(), is(not(equalTo(Instant.EPOCH.toEpochMilli()))));
+            assertThat(errorNode.get(ERROR_CODE_FIELD_NAME).asInt(), is(500));
+            assertThat(errorNode.get(ERROR_MESSAGE_FIELD_NAME).asText(), startsWith("Internal service failure"));
+        }
     }
 
     @Test
@@ -264,75 +207,45 @@
             UnauthorizedError thrown = assertThrows(UnauthorizedError.class, () -> deleteThingShadowIPCHandler.handleRequest(request));
             assertThat(thrown.getMessage(), is(equalTo(SAMPLE_EXCEPTION_MESSAGE)));
 
-<<<<<<< HEAD
-        verify(mockPubSubClientWrapper, times(1)).reject(pubSubRequestCaptor.capture());
-
-        assertThat(pubSubRequestCaptor.getValue(), is(notNullValue()));
-
-        assertThat(pubSubRequestCaptor.getValue().getShadowName(), is(equalTo(SHADOW_NAME)));
-        assertThat("Expected operation", pubSubRequestCaptor.getValue().getPublishOperation(), is(Operation.DELETE_SHADOW));
-        assertThat("Expected log code", pubSubRequestCaptor.getValue().getPublishOperation().getLogEventType(), is(LogEvents.DELETE_THING_SHADOW.code()));
-
-        JsonNode errorNode = JsonUtil.getPayloadJson(pubSubRequestCaptor.getValue().getPayload()).get();
-        assertThat(errorNode.get(SHADOW_DOCUMENT_TIMESTAMP).asLong(), is(not(equalTo(Instant.EPOCH.toEpochMilli()))));
-        assertThat(errorNode.get(ERROR_CODE_FIELD_NAME).asInt(), is(401));
-        assertThat(errorNode.get(ERROR_MESSAGE_FIELD_NAME).asText(), startsWith("Unauthorized"));
-=======
-            verify(mockPubSubClientWrapper, times(1)).reject(rejectRequestCaptor.capture());
-
-            assertThat(rejectRequestCaptor.getValue(), is(notNullValue()));
-            assertThat(rejectRequestCaptor.getValue().getShadowName(), is(equalTo(SHADOW_NAME)));
-            assertThat("Expected operation", rejectRequestCaptor.getValue().getPublishOperation(), is(Operation.DELETE_SHADOW));
-            assertThat("Expected log code", rejectRequestCaptor.getValue().getPublishOperation().getLogEventType(), is(LogEvents.DELETE_THING_SHADOW.code()));
-
-            ErrorMessage errorMessage = rejectRequestCaptor.getValue().getErrorMessage();
-            assertThat(errorMessage.getErrorCode(), is(401));
-            assertThat(errorMessage.getMessage(), startsWith("Unauthorized"));
-        }
->>>>>>> acb6f617
+            verify(mockPubSubClientWrapper, times(1)).reject(pubSubRequestCaptor.capture());
+
+            assertThat(pubSubRequestCaptor.getValue(), is(notNullValue()));
+            assertThat(pubSubRequestCaptor.getValue().getShadowName(), is(equalTo(SHADOW_NAME)));
+            assertThat("Expected operation", pubSubRequestCaptor.getValue().getPublishOperation(), is(Operation.DELETE_SHADOW));
+            assertThat("Expected log code", pubSubRequestCaptor.getValue().getPublishOperation().getLogEventType(), is(LogEvents.DELETE_THING_SHADOW.code()));
+
+            JsonNode errorNode = JsonUtil.getPayloadJson(pubSubRequestCaptor.getValue().getPayload()).get();
+            assertThat(errorNode.get(SHADOW_DOCUMENT_TIMESTAMP).asLong(), is(not(equalTo(Instant.EPOCH.toEpochMilli()))));
+            assertThat(errorNode.get(ERROR_CODE_FIELD_NAME).asInt(), is(401));
+            assertThat(errorNode.get(ERROR_MESSAGE_FIELD_NAME).asText(), startsWith("Unauthorized"));
+        }
     }
 
     @ParameterizedTest
     @MethodSource("com.aws.greengrass.shadowmanager.TestUtils#invalidThingAndShadowName")
     void GIVEN_invalid_request_input_WHEN_handle_request_THEN_throw_invalid_arguments_error(String thingName, String shadowName, ExtensionContext context) throws IOException {
-        DeleteThingShadowIPCHandler deleteThingShadowIPCHandler = new DeleteThingShadowIPCHandler(mockContext, mockDao, mockAuthorizationHandlerWrapper, mockPubSubClientWrapper);
         ignoreExceptionOfType(context, InvalidRequestParametersException.class);
         DeleteThingShadowRequest request = new DeleteThingShadowRequest();
         request.setThingName(thingName);
         request.setShadowName(shadowName);
-        assertThrows(InvalidArgumentsError.class, () -> deleteThingShadowIPCHandler.handleRequest(request));
-        verify(mockPubSubClientWrapper, times(1)).reject(pubSubRequestCaptor.capture());
-
-<<<<<<< HEAD
-        assertThat(pubSubRequestCaptor.getValue(), is(notNullValue()));
-
-        assertThat(pubSubRequestCaptor.getValue().getShadowName(), is(equalTo(shadowName)));
-        assertThat("Expected operation", pubSubRequestCaptor.getValue().getPublishOperation(), is(Operation.DELETE_SHADOW));
-        assertThat("Expected log code", pubSubRequestCaptor.getValue().getPublishOperation().getLogEventType(), is(LogEvents.DELETE_THING_SHADOW.code()));
-
-        JsonNode errorNode = JsonUtil.getPayloadJson(pubSubRequestCaptor.getValue().getPayload()).get();
-        assertThat(errorNode.get(SHADOW_DOCUMENT_TIMESTAMP).asLong(), is(not(equalTo(Instant.EPOCH.toEpochMilli()))));
-        assertThat(errorNode.get(ERROR_CODE_FIELD_NAME).asInt(), is(400));
-        assertThat(errorNode.get(ERROR_MESSAGE_FIELD_NAME).asText(), either(startsWith("ShadowName")).or(startsWith("ThingName")));
-=======
+
         try (DeleteThingShadowIPCHandler deleteThingShadowIPCHandler = new DeleteThingShadowIPCHandler(mockContext, mockDao, mockAuthorizationHandlerWrapper, mockPubSubClientWrapper)) {
             InvalidArgumentsError thrown = assertThrows(InvalidArgumentsError.class, () -> deleteThingShadowIPCHandler.handleRequest(request));
             assertThat(thrown.getMessage(), either(startsWith("ShadowName")).or(startsWith("ThingName")));
 
             verify(mockPubSubClientWrapper, times(1))
-                    .reject(rejectRequestCaptor.capture());
-
-            assertThat(rejectRequestCaptor.getValue(), is(notNullValue()));
-            assertThat(rejectRequestCaptor.getValue().getShadowName(), is(equalTo(shadowName)));
-            assertThat("Expected operation found", rejectRequestCaptor.getValue().getPublishOperation(), is(Operation.DELETE_SHADOW));
-            assertThat("Expected log code", rejectRequestCaptor.getValue().getPublishOperation().getLogEventType(), is(LogEvents.DELETE_THING_SHADOW.code()));
-
-            ErrorMessage errorMessage = rejectRequestCaptor.getValue().getErrorMessage();
-            assertThat(errorMessage.getTimestamp(), is(not(equalTo(Instant.EPOCH.toEpochMilli()))));
-            assertThat(errorMessage.getErrorCode(), is(400));
-            assertThat(errorMessage.getMessage(), either(startsWith("ShadowName")).or(startsWith("ThingName")));
-        }
->>>>>>> acb6f617
+                    .reject(pubSubRequestCaptor.capture());
+
+            assertThat(pubSubRequestCaptor.getValue(), is(notNullValue()));
+            assertThat(pubSubRequestCaptor.getValue().getShadowName(), is(equalTo(shadowName)));
+            assertThat("Expected operation found", pubSubRequestCaptor.getValue().getPublishOperation(), is(Operation.DELETE_SHADOW));
+            assertThat("Expected log code", pubSubRequestCaptor.getValue().getPublishOperation().getLogEventType(), is(LogEvents.DELETE_THING_SHADOW.code()));
+
+            JsonNode errorNode = JsonUtil.getPayloadJson(pubSubRequestCaptor.getValue().getPayload()).get();
+            assertThat(errorNode.get(SHADOW_DOCUMENT_TIMESTAMP).asLong(), is(not(equalTo(Instant.EPOCH.toEpochMilli()))));
+            assertThat(errorNode.get(ERROR_CODE_FIELD_NAME).asInt(), is(400));
+            assertThat(errorNode.get(ERROR_MESSAGE_FIELD_NAME).asText(), either(startsWith("ShadowName")).or(startsWith("ThingName")));
+        }
     }
 
     @Test
