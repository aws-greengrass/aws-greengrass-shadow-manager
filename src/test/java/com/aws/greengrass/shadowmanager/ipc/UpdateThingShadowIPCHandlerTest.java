--- conflicted
+++ resolved
@@ -21,7 +21,6 @@
 import com.fasterxml.jackson.databind.node.IntNode;
 import com.fasterxml.jackson.databind.node.ObjectNode;
 import com.github.fge.jsonschema.core.exceptions.ProcessingException;
-import org.hamcrest.Matchers;
 import org.junit.jupiter.api.BeforeEach;
 import org.junit.jupiter.api.Test;
 import org.junit.jupiter.api.extension.ExtendWith;
@@ -58,7 +57,13 @@
 import static com.aws.greengrass.shadowmanager.model.Constants.SHADOW_DOCUMENT_VERSION;
 import static com.aws.greengrass.testcommons.testutilities.ExceptionLogProtector.ignoreExceptionOfType;
 import static org.hamcrest.MatcherAssert.assertThat;
-import static org.hamcrest.Matchers.*;
+import static org.hamcrest.Matchers.containsString;
+import static org.hamcrest.Matchers.either;
+import static org.hamcrest.Matchers.equalTo;
+import static org.hamcrest.Matchers.is;
+import static org.hamcrest.Matchers.not;
+import static org.hamcrest.Matchers.notNullValue;
+import static org.hamcrest.Matchers.startsWith;
 import static org.junit.jupiter.api.Assertions.assertDoesNotThrow;
 import static org.junit.jupiter.api.Assertions.assertThrows;
 import static org.junit.jupiter.api.Assertions.assertTrue;
@@ -111,9 +116,9 @@
     }
 
     private void assertAndRemoveTsAndMetadata(JsonNode node) {
-        assertTrue(node.has(SHADOW_DOCUMENT_TIMESTAMP));
+        assertThat("Node has timestamp", node.has(SHADOW_DOCUMENT_TIMESTAMP), is(true));
         ((ObjectNode) node).remove(SHADOW_DOCUMENT_TIMESTAMP);
-        assertTrue(node.has(SHADOW_DOCUMENT_METADATA));
+        assertThat("Node has metadata", node.has(SHADOW_DOCUMENT_METADATA), is(true));
         ((ObjectNode) node).remove(SHADOW_DOCUMENT_METADATA);
     }
 
@@ -148,15 +153,8 @@
 
         UpdateThingShadowResponse actualResponse = updateThingShadowIPCHandler.handleRequest(request);
         Optional<JsonNode> updatedDocumentJson = JsonUtil.getPayloadJson(actualResponse.getPayload());
-<<<<<<< HEAD
-        assertTrue(updatedDocumentJson.isPresent());
+        assertThat("Retrieved updateDocumentJson", updatedDocumentJson.isPresent(), is(true));
         assertAndRemoveTsAndMetadata(updatedDocumentJson.get());
-
-=======
-        assertThat("Retrieved updateDocumentJson", updatedDocumentJson.isPresent(), is(true));
-        assertThat("updateDocumentJson has timestamp", updatedDocumentJson.get().has(SHADOW_DOCUMENT_TIMESTAMP), is(true));
-        ((ObjectNode) updatedDocumentJson.get()).remove(SHADOW_DOCUMENT_TIMESTAMP);
->>>>>>> d7a85238
         Optional<JsonNode> expectedAcceptedJson = JsonUtil.getPayloadJson(updateRequest);
         assertThat("Retrieved expectedAcceptedJson", expectedAcceptedJson.isPresent(), is(true));
         ((ObjectNode) expectedAcceptedJson.get()).set(SHADOW_DOCUMENT_VERSION, new IntNode(1));
@@ -175,25 +173,13 @@
         assertThat("Found expectedDocumentsJson", expectedDocumentsJson.isPresent(), is(true));
 
         Optional<JsonNode> acceptedJson = JsonUtil.getPayloadJson(acceptRequestCaptor.getAllValues().get(0).getPayload());
-<<<<<<< HEAD
-        assertTrue(acceptedJson.isPresent());
+        assertThat("Retrieved acceptedJson", acceptedJson.isPresent(), is(true));
         assertAndRemoveTsAndMetadata(acceptedJson.get());
 
-        Optional<JsonNode> deltaJson = JsonUtil.getPayloadJson(acceptRequestCaptor.getAllValues().get(1).getPayload());
-        assertTrue(deltaJson.isPresent());
-        assertAndRemoveTsAndMetadata(deltaJson.get());
-
-=======
-        assertThat("Retrieved acceptedJson", acceptedJson.isPresent(), is(true));
-        assertThat("acceptedJson has timestamp", acceptedJson.get().has(SHADOW_DOCUMENT_TIMESTAMP), is(true));
-        ((ObjectNode) acceptedJson.get()).remove(SHADOW_DOCUMENT_TIMESTAMP);
         Optional<JsonNode> deltaJson = JsonUtil.getPayloadJson(acceptRequestCaptor.getAllValues().get(1).getPayload());
         assertThat("Retrieved deltaJson", deltaJson.isPresent(), is(true));
-        assertThat("deltaJson has timestamp", deltaJson.get().has(SHADOW_DOCUMENT_TIMESTAMP), is(true));
-        ((ObjectNode) deltaJson.get()).remove(SHADOW_DOCUMENT_TIMESTAMP);
-        assertTrue(deltaJson.get().has(SHADOW_DOCUMENT_METADATA));
-        ((ObjectNode) deltaJson.get()).remove(SHADOW_DOCUMENT_METADATA);
->>>>>>> d7a85238
+        assertAndRemoveTsAndMetadata(deltaJson.get());
+
         Optional<JsonNode> documentsJson = JsonUtil.getPayloadJson(acceptRequestCaptor.getAllValues().get(2).getPayload());
         assertThat("Retrieved documentsJson", documentsJson.isPresent(), is(true));
         assertThat("documentsJson has timestamp", documentsJson.get().has(SHADOW_DOCUMENT_TIMESTAMP), is(true));
@@ -215,14 +201,9 @@
         }
     }
 
-<<<<<<< HEAD
-    //@ParameterizedTest
-    @ValueSource(strings = {SHADOW_NAME, ""})
-=======
     @ParameterizedTest
     @EmptySource
     @ValueSource(strings = {SHADOW_NAME})
->>>>>>> d7a85238
     void GIVEN_update_thing_shadow_request_with_reported_and_existing_shadow_WHEN_handle_request_THEN_update_thing_shadow(String shadowName) throws IOException, URISyntaxException {
         byte[] initialDocument = getJsonFromResource(RESOURCE_DIRECTORY_NAME + GOOD_INITIAL_DOCUMENT_FILE_NAME);
         byte[] updateRequest = getJsonFromResource(RESOURCE_DIRECTORY_NAME + GOOD_UPDATE_DOCUMENT_WITH_REPORTED_REQUEST_FILE_NAME);
@@ -243,15 +224,9 @@
 
         UpdateThingShadowResponse actualResponse = updateThingShadowIPCHandler.handleRequest(request);
         Optional<JsonNode> updatedDocumentJson = JsonUtil.getPayloadJson(actualResponse.getPayload());
-<<<<<<< HEAD
-        assertTrue(updatedDocumentJson.isPresent());
+        assertThat("Retrieved updateDocumentJson", updatedDocumentJson.isPresent(), is(true));
         assertAndRemoveTsAndMetadata(updatedDocumentJson.get());
 
-=======
-        assertThat("Retrieved updateDocumentJson", updatedDocumentJson.isPresent(), is(true));
-        assertThat("updateDocumentJson has timestamp", updatedDocumentJson.get().has(SHADOW_DOCUMENT_TIMESTAMP), is(true));
-        ((ObjectNode) updatedDocumentJson.get()).remove(SHADOW_DOCUMENT_TIMESTAMP);
->>>>>>> d7a85238
         Optional<JsonNode> expectedAcceptedJson = JsonUtil.getPayloadJson(updateRequest);
         assertThat("Retrieved expectedAcceptedJson", expectedAcceptedJson.isPresent(), is(true));
         ((ObjectNode) expectedAcceptedJson.get()).set(SHADOW_DOCUMENT_VERSION, new IntNode(1));
@@ -270,15 +245,9 @@
         assertThat("Found expectedDocumentsJson", expectedDocumentsJson.isPresent(), is(true));
 
         Optional<JsonNode> acceptedJson = JsonUtil.getPayloadJson(acceptRequestCaptor.getAllValues().get(0).getPayload());
-<<<<<<< HEAD
-        assertTrue(acceptedJson.isPresent());
+        assertThat("Retrieved acceptedJson", acceptedJson.isPresent(), is(true));
         assertAndRemoveTsAndMetadata(acceptedJson.get());
 
-=======
-        assertThat("Retrieved acceptedJson", acceptedJson.isPresent(), is(true));
-        assertThat("acceptedJson has timestamp", acceptedJson.get().has(SHADOW_DOCUMENT_TIMESTAMP), is(true));
-        ((ObjectNode) acceptedJson.get()).remove(SHADOW_DOCUMENT_TIMESTAMP);
->>>>>>> d7a85238
         Optional<JsonNode> documentsJson = JsonUtil.getPayloadJson(acceptRequestCaptor.getAllValues().get(1).getPayload());
         assertThat("Retrieved documentsJson", documentsJson.isPresent(), is(true));
         assertThat("documentsJson has timestamp", documentsJson.get().has(SHADOW_DOCUMENT_TIMESTAMP), is(true));
@@ -324,15 +293,9 @@
 
         UpdateThingShadowResponse actualResponse = updateThingShadowIPCHandler.handleRequest(request);
         Optional<JsonNode> updatedDocumentJson = JsonUtil.getPayloadJson(actualResponse.getPayload());
-<<<<<<< HEAD
-        assertTrue(updatedDocumentJson.isPresent());
+        assertThat("Retrieved updateDocumentJson", updatedDocumentJson.isPresent(), is(true));
         assertAndRemoveTsAndMetadata(updatedDocumentJson.get());
 
-=======
-        assertThat("Retrieved updateDocumentJson", updatedDocumentJson.isPresent(), is(true));
-        assertThat("updateDocumentJson has timestamp", updatedDocumentJson.get().has(SHADOW_DOCUMENT_TIMESTAMP), is(true));
-        ((ObjectNode) updatedDocumentJson.get()).remove(SHADOW_DOCUMENT_TIMESTAMP);
->>>>>>> d7a85238
         Optional<JsonNode> expectedAcceptedJson = JsonUtil.getPayloadJson(updateRequest);
         assertThat("Retrieved expectedAcceptedJson", expectedAcceptedJson.isPresent(), is(true));
         ((ObjectNode) expectedAcceptedJson.get()).set(SHADOW_DOCUMENT_VERSION, new IntNode(1));
@@ -351,15 +314,9 @@
         assertThat("Found expectedDocumentsJson", expectedDocumentsJson.isPresent(), is(true));
 
         Optional<JsonNode> acceptedJson = JsonUtil.getPayloadJson(acceptRequestCaptor.getAllValues().get(0).getPayload());
-<<<<<<< HEAD
-        assertTrue(acceptedJson.isPresent());
+        assertThat("Retrieved acceptedJson", acceptedJson.isPresent(), is(true));
         assertAndRemoveTsAndMetadata(acceptedJson.get());
 
-=======
-        assertThat("Retrieved acceptedJson", acceptedJson.isPresent(), is(true));
-        assertThat("acceptedJson has timestamp", acceptedJson.get().has(SHADOW_DOCUMENT_TIMESTAMP), is(true));
-        ((ObjectNode) acceptedJson.get()).remove(SHADOW_DOCUMENT_TIMESTAMP);
->>>>>>> d7a85238
         Optional<JsonNode> documentsJson = JsonUtil.getPayloadJson(acceptRequestCaptor.getAllValues().get(1).getPayload());
         assertThat("Retrieved documentsJson", documentsJson.isPresent(), is(true));
         assertThat("documentsJson has timestamp", documentsJson.get().has(SHADOW_DOCUMENT_TIMESTAMP), is(true));
@@ -412,14 +369,8 @@
 
         UpdateThingShadowResponse actualResponse = updateThingShadowIPCHandler.handleRequest(request);
         Optional<JsonNode> updatedDocumentJson = JsonUtil.getPayloadJson(actualResponse.getPayload());
-<<<<<<< HEAD
-        assertTrue(updatedDocumentJson.isPresent());
+        assertThat("Retrieved updatedDocumentJson", updatedDocumentJson.isPresent(), is(true));
         assertAndRemoveTsAndMetadata(updatedDocumentJson.get());
-=======
-        assertThat("Retrieved updatedDocumentJson", updatedDocumentJson.isPresent(), is(true));
-        assertThat("updatedDocumentJson has timestamp", updatedDocumentJson.get().has(SHADOW_DOCUMENT_TIMESTAMP), is(true));
-        ((ObjectNode) updatedDocumentJson.get()).remove(SHADOW_DOCUMENT_TIMESTAMP);
->>>>>>> d7a85238
 
         assertThat(updatedDocumentJson.get(), is(equalTo(expectedAcceptedJson.get())));
 
@@ -429,25 +380,13 @@
         assertThat(acceptRequestCaptor.getAllValues().size(), is(equalTo(3)));
 
         Optional<JsonNode> acceptedJson = JsonUtil.getPayloadJson(acceptRequestCaptor.getAllValues().get(0).getPayload());
-<<<<<<< HEAD
-        assertTrue(acceptedJson.isPresent());
+        assertThat("Retrieved acceptedJson", acceptedJson.isPresent(), is(true));
         assertAndRemoveTsAndMetadata(acceptedJson.get());
 
-        Optional<JsonNode> deltaJson = JsonUtil.getPayloadJson(acceptRequestCaptor.getAllValues().get(1).getPayload());
-        assertTrue(deltaJson.isPresent());
-        assertAndRemoveTsAndMetadata(deltaJson.get());
-
-=======
-        assertThat("Retrieved acceptedJson", acceptedJson.isPresent(), is(true));
-        assertThat("acceptedJson has timestamp", acceptedJson.get().has(SHADOW_DOCUMENT_TIMESTAMP), is(true));
-        ((ObjectNode) acceptedJson.get()).remove(SHADOW_DOCUMENT_TIMESTAMP);
         Optional<JsonNode> deltaJson = JsonUtil.getPayloadJson(acceptRequestCaptor.getAllValues().get(1).getPayload());
         assertThat("Retrieved deltaJson", deltaJson.isPresent(), is(true));
-        assertThat("deltaJson has timestamp", deltaJson.get().has(SHADOW_DOCUMENT_TIMESTAMP), is(true));
-        ((ObjectNode) deltaJson.get()).remove(SHADOW_DOCUMENT_TIMESTAMP);
-        assertTrue(deltaJson.get().has(SHADOW_DOCUMENT_METADATA));
-        ((ObjectNode) deltaJson.get()).remove(SHADOW_DOCUMENT_METADATA);
->>>>>>> d7a85238
+        assertAndRemoveTsAndMetadata(deltaJson.get());
+
         Optional<JsonNode> documentsJson = JsonUtil.getPayloadJson(acceptRequestCaptor.getAllValues().get(2).getPayload());
         assertThat("Retrieved documentsJson", documentsJson.isPresent(), is(true));
         assertThat("documentsJson has timestamp", documentsJson.get().has(SHADOW_DOCUMENT_TIMESTAMP), is(true));
@@ -475,7 +414,7 @@
     void GIVEN_update_thing_shadow_request_with_non_existent_shadow_WHEN_handle_request_THEN_update_thing_shadow(String shadowName) throws IOException, URISyntaxException {
         byte[] updateRequest = getJsonFromResource(RESOURCE_DIRECTORY_NAME + GOOD_UPDATE_DOCUMENT_WITH_DESIRED_REQUEST_FILE_NAME);
         JsonNode payloadJson = JsonUtil.getPayloadJson(updateRequest).get();
-        ((ObjectNode)payloadJson).remove(SHADOW_DOCUMENT_VERSION);
+        ((ObjectNode) payloadJson).remove(SHADOW_DOCUMENT_VERSION);
         updateRequest = JsonUtil.getPayloadBytes(payloadJson);
         byte[] updateDocument = getJsonFromResource(RESOURCE_DIRECTORY_NAME + GOOD_UPDATED_DOCUMENT_FILE_NAME);
         byte[] documentsPayload = getJsonFromResource(RESOURCE_DIRECTORY_NAME + GOOD_DOCUMENTS_PAYLOAD_WITH_NO_PREVIOUS_FILE_NAME);
@@ -516,25 +455,13 @@
         assertThat("Found expectedDocumentsJson", expectedDocumentsJson.isPresent(), is(true));
 
         Optional<JsonNode> acceptedJson = JsonUtil.getPayloadJson(acceptRequestCaptor.getAllValues().get(0).getPayload());
-<<<<<<< HEAD
-        assertTrue(acceptedJson.isPresent());
+        assertThat("Retrieved acceptedJson", acceptedJson.isPresent(), is(true));
         assertAndRemoveTsAndMetadata(acceptedJson.get());
 
-        Optional<JsonNode> deltaJson = JsonUtil.getPayloadJson(acceptRequestCaptor.getAllValues().get(1).getPayload());
-        assertTrue(deltaJson.isPresent());
-        assertAndRemoveTsAndMetadata(deltaJson.get());
-
-=======
-        assertThat("Retrieved acceptedJson", acceptedJson.isPresent(), is(true));
-        assertThat("acceptedJson has timestamp", acceptedJson.get().has(SHADOW_DOCUMENT_TIMESTAMP), is(true));
-        ((ObjectNode) acceptedJson.get()).remove(SHADOW_DOCUMENT_TIMESTAMP);
         Optional<JsonNode> deltaJson = JsonUtil.getPayloadJson(acceptRequestCaptor.getAllValues().get(1).getPayload());
         assertThat("Retrieved deltaJson", deltaJson.isPresent(), is(true));
-        assertThat("deltaJson has timestamp", deltaJson.get().has(SHADOW_DOCUMENT_TIMESTAMP), is(true));
-        ((ObjectNode) deltaJson.get()).remove(SHADOW_DOCUMENT_TIMESTAMP);
-        assertTrue(deltaJson.get().has(SHADOW_DOCUMENT_METADATA));
-        ((ObjectNode) deltaJson.get()).remove(SHADOW_DOCUMENT_METADATA);
->>>>>>> d7a85238
+        assertAndRemoveTsAndMetadata(deltaJson.get());
+
         Optional<JsonNode> documentsJson = JsonUtil.getPayloadJson(acceptRequestCaptor.getAllValues().get(2).getPayload());
         assertThat("Retrieved documentsJson", documentsJson.isPresent(), is(true));
         assertThat("documentsJson has timestamp", documentsJson.get().has(SHADOW_DOCUMENT_TIMESTAMP), is(true));
@@ -634,12 +561,12 @@
 
         ErrorMessage errorMessage = rejectRequestCaptor.getValue().getErrorMessage();
         assertThat(errorMessage.getErrorCode(), is(401));
-        assertThat(errorMessage.getMessage(), Matchers.startsWith("Unauthorized"));
+        assertThat(errorMessage.getMessage(), startsWith("Unauthorized"));
     }
 
     @ParameterizedTest
     @MethodSource("com.aws.greengrass.shadowmanager.TestUtils#invalidThingAndShadowName")
-    void GIVEN_invalid_thing_or_shadow_name_WHEN_handle_request_THEN_throw_invalid_arguments_error(String thingName, String shadowName,ExtensionContext context) throws IOException, URISyntaxException {
+    void GIVEN_invalid_thing_or_shadow_name_WHEN_handle_request_THEN_throw_invalid_arguments_error(String thingName, String shadowName, ExtensionContext context) throws IOException, URISyntaxException {
         byte[] updateRequest = getJsonFromResource(RESOURCE_DIRECTORY_NAME + GOOD_UPDATE_DOCUMENT_WITH_DESIRED_REQUEST_FILE_NAME);
         ignoreExceptionOfType(context, InvalidRequestParametersException.class);
         UpdateThingShadowRequest request = new UpdateThingShadowRequest();
@@ -649,7 +576,7 @@
 
         UpdateThingShadowIPCHandler updateThingShadowIPCHandler = new UpdateThingShadowIPCHandler(mockContext, mockDao, mockAuthorizationHandlerWrapper, mockPubSubClientWrapper);
         InvalidArgumentsError thrown = assertThrows(InvalidArgumentsError.class, () -> updateThingShadowIPCHandler.handleRequest(request));
-        assertThat(thrown.getMessage(),either(startsWith("ShadowName")).or(startsWith("ThingName")));
+        assertThat(thrown.getMessage(), either(startsWith("ShadowName")).or(startsWith("ThingName")));
 
         verify(mockPubSubClientWrapper, times(1)).reject(rejectRequestCaptor.capture());
 
@@ -661,7 +588,7 @@
         ErrorMessage errorMessage = rejectRequestCaptor.getValue().getErrorMessage();
         assertThat(errorMessage.getTimestamp(), is(not(equalTo(Instant.EPOCH.toEpochMilli()))));
         assertThat(errorMessage.getErrorCode(), is(400));
-        assertThat(errorMessage.getMessage(),either(startsWith("ShadowName")).or(startsWith("ThingName")));
+        assertThat(errorMessage.getMessage(), either(startsWith("ShadowName")).or(startsWith("ThingName")));
     }
 
     @Test
