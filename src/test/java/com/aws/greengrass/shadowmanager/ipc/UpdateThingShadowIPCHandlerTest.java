/*
 * Copyright Amazon.com, Inc. or its affiliates. All Rights Reserved.
 * SPDX-License-Identifier: Apache-2.0
 */

package com.aws.greengrass.shadowmanager.ipc;

import com.aws.greengrass.authorization.exceptions.AuthorizationException;
<<<<<<< HEAD
import com.aws.greengrass.shadowmanager.ipc.model.PubSubRequest;
=======
import com.aws.greengrass.shadowmanager.model.Constants;
>>>>>>> 686433b8
import com.aws.greengrass.shadowmanager.util.JsonUtil;
import com.aws.greengrass.shadowmanager.AuthorizationHandlerWrapper;
import com.aws.greengrass.shadowmanager.ShadowManagerDAO;
import com.aws.greengrass.shadowmanager.exception.InvalidRequestParametersException;
import com.aws.greengrass.shadowmanager.exception.ShadowManagerDataException;
import com.aws.greengrass.shadowmanager.ipc.model.Operation;
import com.aws.greengrass.shadowmanager.model.LogEvents;
import com.aws.greengrass.testcommons.testutilities.GGExtension;
import com.fasterxml.jackson.databind.JsonNode;
import com.fasterxml.jackson.databind.node.IntNode;
import com.fasterxml.jackson.databind.node.ObjectNode;
import com.github.fge.jsonschema.core.exceptions.ProcessingException;
import org.junit.jupiter.api.BeforeEach;
import org.junit.jupiter.api.Test;
import org.junit.jupiter.api.extension.ExtendWith;
import org.junit.jupiter.api.extension.ExtensionContext;
import org.junit.jupiter.params.ParameterizedTest;
import org.junit.jupiter.params.provider.EmptySource;
import org.junit.jupiter.params.provider.MethodSource;
import org.junit.jupiter.params.provider.NullAndEmptySource;
import org.junit.jupiter.params.provider.ValueSource;
import org.mockito.ArgumentCaptor;
import org.mockito.Captor;
import org.mockito.Mock;
import org.mockito.junit.jupiter.MockitoExtension;
import software.amazon.awssdk.aws.greengrass.model.*;
import software.amazon.awssdk.crt.eventstream.ServerConnectionContinuation;
import software.amazon.awssdk.eventstreamrpc.AuthenticationData;
import software.amazon.awssdk.eventstreamrpc.OperationContinuationHandlerContext;
import software.amazon.awssdk.eventstreamrpc.model.EventStreamJsonMessage;

import java.io.File;
import java.io.IOException;
import java.net.URISyntaxException;
import java.nio.file.Files;
import java.time.Instant;
import java.util.Optional;

import static com.aws.greengrass.shadowmanager.TestUtils.SAMPLE_EXCEPTION_MESSAGE;
import static com.aws.greengrass.shadowmanager.TestUtils.SHADOW_NAME;
import static com.aws.greengrass.shadowmanager.TestUtils.TEST_SERVICE;
import static com.aws.greengrass.shadowmanager.TestUtils.THING_NAME;
import static com.aws.greengrass.shadowmanager.model.Constants.DEFAULT_DOCUMENT_SIZE;
<<<<<<< HEAD
import static com.aws.greengrass.shadowmanager.model.Constants.ERROR_CODE_FIELD_NAME;
import static com.aws.greengrass.shadowmanager.model.Constants.ERROR_MESSAGE_FIELD_NAME;
=======
import static com.aws.greengrass.shadowmanager.model.Constants.SHADOW_DOCUMENT_METADATA;
>>>>>>> 686433b8
import static com.aws.greengrass.shadowmanager.model.Constants.SHADOW_DOCUMENT_STATE;
import static com.aws.greengrass.shadowmanager.model.Constants.SHADOW_DOCUMENT_TIMESTAMP;
import static com.aws.greengrass.shadowmanager.model.Constants.SHADOW_DOCUMENT_VERSION;
import static com.aws.greengrass.testcommons.testutilities.ExceptionLogProtector.ignoreExceptionOfType;
import static org.hamcrest.MatcherAssert.assertThat;
import static org.hamcrest.Matchers.containsString;
import static org.hamcrest.Matchers.either;
import static org.hamcrest.Matchers.equalTo;
import static org.hamcrest.Matchers.is;
import static org.hamcrest.Matchers.not;
import static org.hamcrest.Matchers.notNullValue;
import static org.hamcrest.Matchers.startsWith;
import static org.junit.jupiter.api.Assertions.assertDoesNotThrow;
import static org.junit.jupiter.api.Assertions.assertThrows;
import static org.junit.jupiter.api.Assertions.assertTrue;
import static org.mockito.ArgumentMatchers.any;
import static org.mockito.Mockito.doThrow;
import static org.mockito.Mockito.mock;
import static org.mockito.Mockito.times;
import static org.mockito.Mockito.verify;
import static org.mockito.Mockito.when;

//TODO: Change the names of the tests to be in the correct format.
//TODO: Use Hamcrest assertions
@ExtendWith({MockitoExtension.class, GGExtension.class})
class UpdateThingShadowIPCHandlerTest {

    private final static String RESOURCE_DIRECTORY_NAME = "json_shadow_examples/";
    private final static String GOOD_INITIAL_DOCUMENT_FILE_NAME = "good_initial_document.json";
    private final static String GOOD_UPDATE_DOCUMENT_WITH_DESIRED_REQUEST_FILE_NAME = "good_update_document_with_desired.json";
    private final static String GOOD_UPDATE_DOCUMENT_WITH_DESIRED_AND_ADD_REMOVE_NODE_REQUEST_FILE_NAME = "good_update_document_with_desired_and_add_remove_node.json";
    private final static String GOOD_UPDATE_DOCUMENT_WITH_SAME_DESIRED_AND_REPORTED_FILE_NAME = "good_update_document_with_same_reported_and_desired.json";
    private final static String GOOD_UPDATE_DOCUMENT_WITH_REPORTED_REQUEST_FILE_NAME = "good_update_document_with_reported.json";
    private final static String GOOD_UPDATED_DOCUMENT_FILE_NAME = "good_new_document.json";
    private final static String GOOD_DOCUMENTS_PAYLOAD_FILE_NAME = "good_documents_payload.json";
    private final static String GOOD_DOCUMENTS_PAYLOAD_WITH_NO_PREVIOUS_FILE_NAME = "good_documents_payload_with_no_previous.json";
    private final static String GOOD_DELTA_FILE_NAME = "good_delta_node.json";
    private final static String BAD_UPDATE_DOCUMENT_WITHOUT_STATE_NODE_FILE_NAME = "bad_update_document_without_state_node.json";
    @Mock
    OperationContinuationHandlerContext mockContext;

    @Mock
    AuthenticationData mockAuthenticationData;

    @Mock
    AuthorizationHandlerWrapper mockAuthorizationHandlerWrapper;

    @Mock
    ShadowManagerDAO mockDao;

    @Mock
    PubSubClientWrapper mockPubSubClientWrapper;

    @Captor
    ArgumentCaptor<PubSubRequest> pubSubRequestCaptor;

    private byte[] getJsonFromResource(String fileName) throws IOException, URISyntaxException {
        File f = new File(getClass().getResource(fileName).toURI());
        return Files.readAllBytes(f.toPath());
    }

    private void assertAndRemoveTsAndMetadata(JsonNode node) {
        assertThat("Node has timestamp", node.has(SHADOW_DOCUMENT_TIMESTAMP), is(true));
        ((ObjectNode) node).remove(SHADOW_DOCUMENT_TIMESTAMP);
        assertAndRemoveMetadata(node);
    }

    private void assertAndRemoveMetadata(JsonNode node) {
        assertThat("Node has metadata", node.has(SHADOW_DOCUMENT_METADATA), is(true));
        ((ObjectNode) node).remove(SHADOW_DOCUMENT_METADATA);
    }

    @BeforeEach
    void setup() throws IOException, ProcessingException {
        when(mockContext.getContinuation()).thenReturn(mock(ServerConnectionContinuation.class));
        when(mockContext.getAuthenticationData()).thenReturn(mockAuthenticationData);
        when(mockAuthenticationData.getIdentityLabel()).thenReturn(TEST_SERVICE);
        JsonUtil.setUpdateShadowJsonSchema();
    }

    @ParameterizedTest
    @EmptySource
    @ValueSource(strings = {SHADOW_NAME, ""})
    void GIVEN_update_thing_shadow_request_with_desired_and_existing_shadow_WHEN_handle_request_THEN_update_thing_shadow(String shadowName) throws IOException, URISyntaxException {
        byte[] initialDocument = getJsonFromResource(RESOURCE_DIRECTORY_NAME + GOOD_INITIAL_DOCUMENT_FILE_NAME);
        byte[] updateRequest = getJsonFromResource(RESOURCE_DIRECTORY_NAME + GOOD_UPDATE_DOCUMENT_WITH_DESIRED_REQUEST_FILE_NAME);
        byte[] updateDocument = getJsonFromResource(RESOURCE_DIRECTORY_NAME + GOOD_UPDATED_DOCUMENT_FILE_NAME);
        byte[] documentsPayload = getJsonFromResource(RESOURCE_DIRECTORY_NAME + GOOD_DOCUMENTS_PAYLOAD_FILE_NAME);
        byte[] deltaPayload = getJsonFromResource(RESOURCE_DIRECTORY_NAME + GOOD_DELTA_FILE_NAME);
        UpdateThingShadowRequest request = new UpdateThingShadowRequest();
        request.setThingName(THING_NAME);
        request.setShadowName(shadowName);
        request.setPayload(updateRequest);

        UpdateThingShadowResponse expectedResponse = new UpdateThingShadowResponse();
        expectedResponse.setPayload(updateDocument);

        try (UpdateThingShadowIPCHandler updateThingShadowIPCHandler = new UpdateThingShadowIPCHandler(mockContext, mockDao, mockAuthorizationHandlerWrapper, mockPubSubClientWrapper)) {
            when(mockDao.getShadowThing(any(), any())).thenReturn(Optional.of(initialDocument));
            when(mockDao.updateShadowThing(any(), any(), any())).thenReturn(Optional.of(updateDocument));

            UpdateThingShadowResponse actualResponse = updateThingShadowIPCHandler.handleRequest(request);
            Optional<JsonNode> updatedDocumentJson = JsonUtil.getPayloadJson(actualResponse.getPayload());
            assertThat("Retrieved updateDocumentJson", updatedDocumentJson.isPresent(), is(true));
            assertAndRemoveTsAndMetadata(updatedDocumentJson.get());

            Optional<JsonNode> expectedAcceptedJson = JsonUtil.getPayloadJson(updateRequest);
            assertThat("Retrieved expectedAcceptedJson", expectedAcceptedJson.isPresent(), is(true));
            ((ObjectNode) expectedAcceptedJson.get()).set(SHADOW_DOCUMENT_VERSION, new IntNode(1));

            assertThat(updatedDocumentJson.get(), is(equalTo(expectedAcceptedJson.get())));

            verify(mockPubSubClientWrapper, times(1)).accept(pubSubRequestCaptor.capture());
            verify(mockPubSubClientWrapper, times(1)).delta(pubSubRequestCaptor.capture());
            verify(mockPubSubClientWrapper, times(1)).documents(pubSubRequestCaptor.capture());

            assertThat(pubSubRequestCaptor.getAllValues().size(), is(equalTo(3)));

            Optional<JsonNode> expectedDeltaJson = JsonUtil.getPayloadJson(deltaPayload);
            assertThat("Found expectedDeltaJson", expectedDeltaJson.isPresent(), is(true));
            Optional<JsonNode> expectedDocumentsJson = JsonUtil.getPayloadJson(documentsPayload);
            assertThat("Found expectedDocumentsJson", expectedDocumentsJson.isPresent(), is(true));

            Optional<JsonNode> acceptedJson = JsonUtil.getPayloadJson(pubSubRequestCaptor.getAllValues().get(0).getPayload());
            assertThat("Retrieved acceptedJson", acceptedJson.isPresent(), is(true));
<<<<<<< HEAD
            assertThat("acceptedJson has timestamp", acceptedJson.get().has(SHADOW_DOCUMENT_TIMESTAMP), is(true));
            ((ObjectNode) acceptedJson.get()).remove(SHADOW_DOCUMENT_TIMESTAMP);
            Optional<JsonNode> deltaJson = JsonUtil.getPayloadJson(pubSubRequestCaptor.getAllValues().get(1).getPayload());
            assertThat("Retrieved deltaJson", deltaJson.isPresent(), is(true));
            assertThat("deltaJson has timestamp", deltaJson.get().has(SHADOW_DOCUMENT_TIMESTAMP), is(true));
            ((ObjectNode) deltaJson.get()).remove(SHADOW_DOCUMENT_TIMESTAMP);
            Optional<JsonNode> documentsJson = JsonUtil.getPayloadJson(pubSubRequestCaptor.getAllValues().get(2).getPayload());
=======
            assertAndRemoveTsAndMetadata(acceptedJson.get());

            Optional<JsonNode> deltaJson = JsonUtil.getPayloadJson(acceptRequestCaptor.getAllValues().get(1).getPayload());
            assertThat("Retrieved deltaJson", deltaJson.isPresent(), is(true));
            assertAndRemoveTsAndMetadata(deltaJson.get());

            Optional<JsonNode> documentsJson = JsonUtil.getPayloadJson(acceptRequestCaptor.getAllValues().get(2).getPayload());
>>>>>>> 686433b8
            assertThat("Retrieved documentsJson", documentsJson.isPresent(), is(true));
            assertThat("documentsJson has timestamp", documentsJson.get().has(SHADOW_DOCUMENT_TIMESTAMP), is(true));
            ((ObjectNode) documentsJson.get()).remove(SHADOW_DOCUMENT_TIMESTAMP);
            assertAndRemoveMetadata(documentsJson.get().get(Constants.SHADOW_DOCUMENT_STATE_CURRENT));
            assertAndRemoveMetadata(documentsJson.get().get(Constants.SHADOW_DOCUMENT_STATE_PREVIOUS));

            // verify pubsub payloads match expected output
            assertThat(acceptedJson.get(), is(equalTo(expectedAcceptedJson.get())));
            assertThat(deltaJson.get(), is(equalTo(expectedDeltaJson.get())));
            assertThat(documentsJson.get(), is(equalTo(expectedDocumentsJson.get())));

            // verify each pubsub call (accept, delta, documents) had expected values
            for (int i = 0; i < pubSubRequestCaptor.getAllValues().size(); i++) {
                assertThat(pubSubRequestCaptor.getAllValues().get(i).getShadowName(), is(equalTo(shadowName)));
                assertThat(pubSubRequestCaptor.getAllValues().get(i).getThingName(), is(equalTo(THING_NAME)));
                assertThat("Expected operation", pubSubRequestCaptor.getAllValues().get(i).getPublishOperation(), is(Operation.UPDATE_SHADOW));
                assertThat("Expected log code", pubSubRequestCaptor.getAllValues().get(i).getPublishOperation().getLogEventType(), is(LogEvents.UPDATE_THING_SHADOW.code()));
            }
        }
    }

    @ParameterizedTest
    @EmptySource
    @ValueSource(strings = {SHADOW_NAME})
    void GIVEN_update_thing_shadow_request_with_reported_and_existing_shadow_WHEN_handle_request_THEN_update_thing_shadow(String shadowName) throws IOException, URISyntaxException {
        byte[] initialDocument = getJsonFromResource(RESOURCE_DIRECTORY_NAME + GOOD_INITIAL_DOCUMENT_FILE_NAME);
        byte[] updateRequest = getJsonFromResource(RESOURCE_DIRECTORY_NAME + GOOD_UPDATE_DOCUMENT_WITH_REPORTED_REQUEST_FILE_NAME);
        byte[] updateDocument = getJsonFromResource(RESOURCE_DIRECTORY_NAME + GOOD_UPDATED_DOCUMENT_FILE_NAME);
        byte[] documentsPayload = getJsonFromResource(RESOURCE_DIRECTORY_NAME + "good_documents_payload_with_reported_updated.json");
        byte[] deltaPayload = getJsonFromResource(RESOURCE_DIRECTORY_NAME + GOOD_DELTA_FILE_NAME);
        UpdateThingShadowRequest request = new UpdateThingShadowRequest();
        request.setThingName(THING_NAME);
        request.setShadowName(shadowName);
        request.setPayload(updateRequest);

        UpdateThingShadowResponse expectedResponse = new UpdateThingShadowResponse();
        expectedResponse.setPayload(updateDocument);

        try (UpdateThingShadowIPCHandler updateThingShadowIPCHandler = new UpdateThingShadowIPCHandler(mockContext, mockDao, mockAuthorizationHandlerWrapper, mockPubSubClientWrapper)) {
            when(mockDao.getShadowThing(any(), any())).thenReturn(Optional.of(initialDocument));
            when(mockDao.updateShadowThing(any(), any(), any())).thenReturn(Optional.of(updateDocument));

            UpdateThingShadowResponse actualResponse = updateThingShadowIPCHandler.handleRequest(request);
            Optional<JsonNode> updatedDocumentJson = JsonUtil.getPayloadJson(actualResponse.getPayload());
            assertThat("Retrieved updateDocumentJson", updatedDocumentJson.isPresent(), is(true));
            assertAndRemoveTsAndMetadata(updatedDocumentJson.get());

            Optional<JsonNode> expectedAcceptedJson = JsonUtil.getPayloadJson(updateRequest);
            assertThat("Retrieved expectedAcceptedJson", expectedAcceptedJson.isPresent(), is(true));
            ((ObjectNode) expectedAcceptedJson.get()).set(SHADOW_DOCUMENT_VERSION, new IntNode(1));

            assertThat(updatedDocumentJson.get(), is(equalTo(expectedAcceptedJson.get())));

            verify(mockPubSubClientWrapper, times(1)).accept(pubSubRequestCaptor.capture());
            verify(mockPubSubClientWrapper, times(0)).delta(pubSubRequestCaptor.capture());
            verify(mockPubSubClientWrapper, times(1)).documents(pubSubRequestCaptor.capture());

            assertThat(pubSubRequestCaptor.getAllValues().size(), is(equalTo(2)));

            Optional<JsonNode> expectedDeltaJson = JsonUtil.getPayloadJson(deltaPayload);
            assertThat("Found expectedDeltaJson", expectedDeltaJson.isPresent(), is(true));
            Optional<JsonNode> expectedDocumentsJson = JsonUtil.getPayloadJson(documentsPayload);
            assertThat("Found expectedDocumentsJson", expectedDocumentsJson.isPresent(), is(true));

            Optional<JsonNode> acceptedJson = JsonUtil.getPayloadJson(pubSubRequestCaptor.getAllValues().get(0).getPayload());
            assertThat("Retrieved acceptedJson", acceptedJson.isPresent(), is(true));
<<<<<<< HEAD
            assertThat("acceptedJson has timestamp", acceptedJson.get().has(SHADOW_DOCUMENT_TIMESTAMP), is(true));
            ((ObjectNode) acceptedJson.get()).remove(SHADOW_DOCUMENT_TIMESTAMP);
            Optional<JsonNode> documentsJson = JsonUtil.getPayloadJson(pubSubRequestCaptor.getAllValues().get(1).getPayload());
=======
            assertAndRemoveTsAndMetadata(acceptedJson.get());

            Optional<JsonNode> documentsJson = JsonUtil.getPayloadJson(acceptRequestCaptor.getAllValues().get(1).getPayload());
>>>>>>> 686433b8
            assertThat("Retrieved documentsJson", documentsJson.isPresent(), is(true));
            assertThat("documentsJson has timestamp", documentsJson.get().has(SHADOW_DOCUMENT_TIMESTAMP), is(true));
            ((ObjectNode) documentsJson.get()).remove(SHADOW_DOCUMENT_TIMESTAMP);
            assertAndRemoveMetadata(documentsJson.get().get(Constants.SHADOW_DOCUMENT_STATE_CURRENT));
            assertAndRemoveMetadata(documentsJson.get().get(Constants.SHADOW_DOCUMENT_STATE_PREVIOUS));

            // verify pubsub payloads match expected output
            assertThat(acceptedJson.get(), is(equalTo(expectedAcceptedJson.get())));

            // TODO: broken until partial update PR added, uncomment once added
            // assertThat(documentsJson.get(), is(equalTo(expectedDocumentsJson.get())));

            // verify each pubsub call (accept, documents) had expected values
            for (int i = 0; i < pubSubRequestCaptor.getAllValues().size(); i++) {
                assertThat(pubSubRequestCaptor.getAllValues().get(i).getShadowName(), is(equalTo(shadowName)));
                assertThat(pubSubRequestCaptor.getAllValues().get(i).getThingName(), is(equalTo(THING_NAME)));
                assertThat("Expected operation", pubSubRequestCaptor.getAllValues().get(i).getPublishOperation(), is(Operation.UPDATE_SHADOW));
                assertThat("Expected log code", pubSubRequestCaptor.getAllValues().get(i).getPublishOperation().getLogEventType(), is(LogEvents.UPDATE_THING_SHADOW.code()));
            }
        }
    }

    @ParameterizedTest
    @EmptySource
    @ValueSource(strings = {SHADOW_NAME})
    void GIVEN_update_thing_shadow_request_with_same_desired_and_reported_and_existing_shadow_WHEN_handle_request_THEN_update_thing_shadow(String shadowName) throws IOException, URISyntaxException {
        byte[] initialDocument = getJsonFromResource(RESOURCE_DIRECTORY_NAME + GOOD_INITIAL_DOCUMENT_FILE_NAME);
        byte[] updateRequest = getJsonFromResource(RESOURCE_DIRECTORY_NAME + GOOD_UPDATE_DOCUMENT_WITH_SAME_DESIRED_AND_REPORTED_FILE_NAME);
        byte[] updateDocument = getJsonFromResource(RESOURCE_DIRECTORY_NAME + GOOD_UPDATED_DOCUMENT_FILE_NAME);
        byte[] documentsPayload = getJsonFromResource(RESOURCE_DIRECTORY_NAME + "good_documents_payload_with_same_desired_and_reported.json");
        byte[] deltaPayload = getJsonFromResource(RESOURCE_DIRECTORY_NAME + GOOD_DELTA_FILE_NAME);
        UpdateThingShadowRequest request = new UpdateThingShadowRequest();
        request.setThingName(THING_NAME);
        request.setShadowName(shadowName);
        request.setPayload(updateRequest);

        UpdateThingShadowResponse expectedResponse = new UpdateThingShadowResponse();
        expectedResponse.setPayload(updateDocument);

        try (UpdateThingShadowIPCHandler updateThingShadowIPCHandler = new UpdateThingShadowIPCHandler(mockContext, mockDao, mockAuthorizationHandlerWrapper, mockPubSubClientWrapper)) {
            when(mockDao.getShadowThing(any(), any())).thenReturn(Optional.of(initialDocument));
            when(mockDao.updateShadowThing(any(), any(), any())).thenReturn(Optional.of(updateDocument));

            UpdateThingShadowResponse actualResponse = updateThingShadowIPCHandler.handleRequest(request);
            Optional<JsonNode> updatedDocumentJson = JsonUtil.getPayloadJson(actualResponse.getPayload());
            assertThat("Retrieved updateDocumentJson", updatedDocumentJson.isPresent(), is(true));
            assertAndRemoveTsAndMetadata(updatedDocumentJson.get());

            Optional<JsonNode> expectedAcceptedJson = JsonUtil.getPayloadJson(updateRequest);
            assertThat("Retrieved expectedAcceptedJson", expectedAcceptedJson.isPresent(), is(true));
            ((ObjectNode) expectedAcceptedJson.get()).set(SHADOW_DOCUMENT_VERSION, new IntNode(1));

            assertThat(updatedDocumentJson.get(), is(equalTo(expectedAcceptedJson.get())));

            verify(mockPubSubClientWrapper, times(1)).accept(pubSubRequestCaptor.capture());
            verify(mockPubSubClientWrapper, times(0)).delta(pubSubRequestCaptor.capture());
            verify(mockPubSubClientWrapper, times(1)).documents(pubSubRequestCaptor.capture());

            assertThat(pubSubRequestCaptor.getAllValues().size(), is(equalTo(2)));

            Optional<JsonNode> expectedDeltaJson = JsonUtil.getPayloadJson(deltaPayload);
            assertThat("Found expectedDeltaJson", expectedDeltaJson.isPresent(), is(true));
            Optional<JsonNode> expectedDocumentsJson = JsonUtil.getPayloadJson(documentsPayload);
            assertThat("Found expectedDocumentsJson", expectedDocumentsJson.isPresent(), is(true));

            Optional<JsonNode> acceptedJson = JsonUtil.getPayloadJson(pubSubRequestCaptor.getAllValues().get(0).getPayload());
            assertThat("Retrieved acceptedJson", acceptedJson.isPresent(), is(true));
<<<<<<< HEAD
            assertThat("acceptedJson has timestamp", acceptedJson.get().has(SHADOW_DOCUMENT_TIMESTAMP), is(true));
            ((ObjectNode) acceptedJson.get()).remove(SHADOW_DOCUMENT_TIMESTAMP);
            Optional<JsonNode> documentsJson = JsonUtil.getPayloadJson(pubSubRequestCaptor.getAllValues().get(1).getPayload());
=======
            assertAndRemoveTsAndMetadata(acceptedJson.get());

            Optional<JsonNode> documentsJson = JsonUtil.getPayloadJson(acceptRequestCaptor.getAllValues().get(1).getPayload());
>>>>>>> 686433b8
            assertThat("Retrieved documentsJson", documentsJson.isPresent(), is(true));
            assertThat("documentsJson has timestamp", documentsJson.get().has(SHADOW_DOCUMENT_TIMESTAMP), is(true));
            ((ObjectNode) documentsJson.get()).remove(SHADOW_DOCUMENT_TIMESTAMP);
            assertAndRemoveMetadata(documentsJson.get().get(Constants.SHADOW_DOCUMENT_STATE_CURRENT));
            assertAndRemoveMetadata(documentsJson.get().get(Constants.SHADOW_DOCUMENT_STATE_PREVIOUS));

            // verify pubsub payloads match expected output
            assertThat(acceptedJson.get(), is(equalTo(expectedAcceptedJson.get())));
            assertThat(documentsJson.get(), is(equalTo(expectedDocumentsJson.get())));

            // verify each pubsub call (accept, documents) had expected values
            for (int i = 0; i < pubSubRequestCaptor.getAllValues().size(); i++) {
                assertThat(pubSubRequestCaptor.getAllValues().get(i).getShadowName(), is(equalTo(shadowName)));
                assertThat(pubSubRequestCaptor.getAllValues().get(i).getThingName(), is(equalTo(THING_NAME)));
                assertThat("Expected operation", pubSubRequestCaptor.getAllValues().get(i).getPublishOperation(), is(Operation.UPDATE_SHADOW));
                assertThat("Expected log code", pubSubRequestCaptor.getAllValues().get(i).getPublishOperation().getLogEventType(), is(LogEvents.UPDATE_THING_SHADOW.code()));
            }
        }
    }

    @ParameterizedTest
    @EmptySource
    @ValueSource(strings = {SHADOW_NAME})
    void GIVEN_update_thing_shadow_request_with_add_and_remove_nodes_in_desired_and_existing_shadow_WHEN_handle_request_THEN_update_thing_shadow(String shadowName) throws IOException, URISyntaxException {
        byte[] initialDocument = getJsonFromResource(RESOURCE_DIRECTORY_NAME + GOOD_INITIAL_DOCUMENT_FILE_NAME);
        byte[] updateRequest = getJsonFromResource(RESOURCE_DIRECTORY_NAME + GOOD_UPDATE_DOCUMENT_WITH_DESIRED_AND_ADD_REMOVE_NODE_REQUEST_FILE_NAME);
        byte[] updateDocument = getJsonFromResource(RESOURCE_DIRECTORY_NAME + "good_new_document_with_add_delete_update.json");
        byte[] documentsPayload = getJsonFromResource(RESOURCE_DIRECTORY_NAME + "good_documents_payload_after_new_node_desired.json");
        byte[] deltaPayload = getJsonFromResource(RESOURCE_DIRECTORY_NAME + "good_delta_node_with_new_node.json");

        Optional<JsonNode> expectedAcceptedJson = JsonUtil.getPayloadJson(updateRequest);
        assertThat("Found expectedAcceptedJson", expectedAcceptedJson.isPresent(), is(true));
        ((ObjectNode) expectedAcceptedJson.get()).set(SHADOW_DOCUMENT_VERSION, new IntNode(1));
        Optional<JsonNode> expectedDeltaJson = JsonUtil.getPayloadJson(deltaPayload);
        assertThat("Found expectedDeltaJson", expectedDeltaJson.isPresent(), is(true));
        Optional<JsonNode> expectedDocumentsJson = JsonUtil.getPayloadJson(documentsPayload);
        assertThat("Found expectedDocumentsJson", expectedDocumentsJson.isPresent(), is(true));

        UpdateThingShadowRequest request = new UpdateThingShadowRequest();
        request.setThingName(THING_NAME);
        request.setShadowName(shadowName);
        request.setPayload(updateRequest);

        UpdateThingShadowResponse expectedResponse = new UpdateThingShadowResponse();
        expectedResponse.setPayload(updateDocument);

        try (UpdateThingShadowIPCHandler updateThingShadowIPCHandler = new UpdateThingShadowIPCHandler(mockContext, mockDao, mockAuthorizationHandlerWrapper, mockPubSubClientWrapper)) {
            when(mockDao.getShadowThing(any(), any())).thenReturn(Optional.of(initialDocument));
            when(mockDao.updateShadowThing(any(), any(), any())).thenReturn(Optional.of(updateDocument));

            UpdateThingShadowResponse actualResponse = updateThingShadowIPCHandler.handleRequest(request);
            Optional<JsonNode> updatedDocumentJson = JsonUtil.getPayloadJson(actualResponse.getPayload());
            assertThat("Retrieved updatedDocumentJson", updatedDocumentJson.isPresent(), is(true));
            assertAndRemoveTsAndMetadata(updatedDocumentJson.get());

            assertThat(updatedDocumentJson.get(), is(equalTo(expectedAcceptedJson.get())));

            verify(mockPubSubClientWrapper, times(1)).accept(pubSubRequestCaptor.capture());
            verify(mockPubSubClientWrapper, times(1)).delta(pubSubRequestCaptor.capture());
            verify(mockPubSubClientWrapper, times(1)).documents(pubSubRequestCaptor.capture());
            assertThat(pubSubRequestCaptor.getAllValues().size(), is(equalTo(3)));

            Optional<JsonNode> acceptedJson = JsonUtil.getPayloadJson(pubSubRequestCaptor.getAllValues().get(0).getPayload());
            assertThat("Retrieved acceptedJson", acceptedJson.isPresent(), is(true));
<<<<<<< HEAD
            assertThat("acceptedJson has timestamp", acceptedJson.get().has(SHADOW_DOCUMENT_TIMESTAMP), is(true));
            ((ObjectNode) acceptedJson.get()).remove(SHADOW_DOCUMENT_TIMESTAMP);
            Optional<JsonNode> deltaJson = JsonUtil.getPayloadJson(pubSubRequestCaptor.getAllValues().get(1).getPayload());
            assertThat("Retrieved deltaJson", deltaJson.isPresent(), is(true));
            assertThat("deltaJson has timestamp", deltaJson.get().has(SHADOW_DOCUMENT_TIMESTAMP), is(true));
            ((ObjectNode) deltaJson.get()).remove(SHADOW_DOCUMENT_TIMESTAMP);
            Optional<JsonNode> documentsJson = JsonUtil.getPayloadJson(pubSubRequestCaptor.getAllValues().get(2).getPayload());
=======
            assertAndRemoveTsAndMetadata(acceptedJson.get());

            Optional<JsonNode> deltaJson = JsonUtil.getPayloadJson(acceptRequestCaptor.getAllValues().get(1).getPayload());
            assertThat("Retrieved deltaJson", deltaJson.isPresent(), is(true));
            assertAndRemoveTsAndMetadata(deltaJson.get());

            Optional<JsonNode> documentsJson = JsonUtil.getPayloadJson(acceptRequestCaptor.getAllValues().get(2).getPayload());
>>>>>>> 686433b8
            assertThat("Retrieved documentsJson", documentsJson.isPresent(), is(true));
            assertThat("documentsJson has timestamp", documentsJson.get().has(SHADOW_DOCUMENT_TIMESTAMP), is(true));
            ((ObjectNode) documentsJson.get()).remove(SHADOW_DOCUMENT_TIMESTAMP);
            assertAndRemoveMetadata(documentsJson.get().get(Constants.SHADOW_DOCUMENT_STATE_CURRENT));
            assertAndRemoveMetadata(documentsJson.get().get(Constants.SHADOW_DOCUMENT_STATE_PREVIOUS));

            // verify pubsub payloads match expected output
            assertThat(acceptedJson.get(), is(equalTo(expectedAcceptedJson.get())));
            assertThat(deltaJson.get(), is(equalTo(expectedDeltaJson.get())));
            assertThat(documentsJson.get(), is(equalTo(expectedDocumentsJson.get())));

            // verify each pubsub call (accept, delta, documents) had expected values
            for (int i = 0; i < pubSubRequestCaptor.getAllValues().size(); i++) {
                assertThat(pubSubRequestCaptor.getAllValues().get(i).getShadowName(), is(equalTo(shadowName)));
                assertThat(pubSubRequestCaptor.getAllValues().get(i).getThingName(), is(equalTo(THING_NAME)));
                assertThat("Expected operation", pubSubRequestCaptor.getAllValues().get(i).getPublishOperation(), is(Operation.UPDATE_SHADOW));
                assertThat("Expected log code", pubSubRequestCaptor.getAllValues().get(i).getPublishOperation().getLogEventType(), is(LogEvents.UPDATE_THING_SHADOW.code()));
            }
        }
    }

    @ParameterizedTest
    @EmptySource
    @ValueSource(strings = {SHADOW_NAME})
    void GIVEN_update_thing_shadow_request_with_non_existent_shadow_WHEN_handle_request_THEN_update_thing_shadow(String shadowName) throws IOException, URISyntaxException {
        byte[] updateRequest = getJsonFromResource(RESOURCE_DIRECTORY_NAME + GOOD_UPDATE_DOCUMENT_WITH_DESIRED_REQUEST_FILE_NAME);
        JsonNode payloadJson = JsonUtil.getPayloadJson(updateRequest).get();
        ((ObjectNode) payloadJson).remove(SHADOW_DOCUMENT_VERSION);
        updateRequest = JsonUtil.getPayloadBytes(payloadJson);
        byte[] updateDocument = getJsonFromResource(RESOURCE_DIRECTORY_NAME + GOOD_UPDATED_DOCUMENT_FILE_NAME);
        byte[] documentsPayload = getJsonFromResource(RESOURCE_DIRECTORY_NAME + GOOD_DOCUMENTS_PAYLOAD_WITH_NO_PREVIOUS_FILE_NAME);
        byte[] deltaPayload = getJsonFromResource(RESOURCE_DIRECTORY_NAME + GOOD_DELTA_FILE_NAME);
        UpdateThingShadowRequest request = new UpdateThingShadowRequest();
        request.setThingName(THING_NAME);
        request.setShadowName(shadowName);
        request.setPayload(updateRequest);

        UpdateThingShadowResponse expectedResponse = new UpdateThingShadowResponse();
        expectedResponse.setPayload(updateDocument);
        
        try (UpdateThingShadowIPCHandler updateThingShadowIPCHandler = new UpdateThingShadowIPCHandler(mockContext, mockDao, mockAuthorizationHandlerWrapper, mockPubSubClientWrapper)) {
            when(mockDao.getShadowThing(any(), any())).thenReturn(Optional.empty());
            when(mockDao.updateShadowThing(any(), any(), any())).thenReturn(Optional.of(updateDocument));

            UpdateThingShadowResponse actualResponse = updateThingShadowIPCHandler.handleRequest(request);
            Optional<JsonNode> updatedDocumentJson = JsonUtil.getPayloadJson(actualResponse.getPayload());
            assertTrue(updatedDocumentJson.isPresent());
            assertAndRemoveTsAndMetadata(updatedDocumentJson.get());

            Optional<JsonNode> expectedAcceptedJson = JsonUtil.getPayloadJson(updateRequest);
            assertTrue(expectedAcceptedJson.isPresent());
            ((ObjectNode) expectedAcceptedJson.get()).set(SHADOW_DOCUMENT_VERSION, new IntNode(0));

            assertThat(updatedDocumentJson.get(), is(expectedAcceptedJson.get()));

            verify(mockPubSubClientWrapper, times(1)).accept(pubSubRequestCaptor.capture());
            verify(mockPubSubClientWrapper, times(1)).delta(pubSubRequestCaptor.capture());
            verify(mockPubSubClientWrapper, times(1)).documents(pubSubRequestCaptor.capture());
            assertThat(pubSubRequestCaptor.getAllValues().size(), is(equalTo(3)));

            Optional<JsonNode> expectedDeltaJson = JsonUtil.getPayloadJson(deltaPayload);
            assertThat("Found expectedDeltaJson", expectedDeltaJson.isPresent(), is(true));
            ((ObjectNode) expectedDeltaJson.get().get(SHADOW_DOCUMENT_STATE).get("color")).set("r", new IntNode(255));
            ((ObjectNode) expectedDeltaJson.get()).set(SHADOW_DOCUMENT_VERSION, new IntNode(0));
            Optional<JsonNode> expectedDocumentsJson = JsonUtil.getPayloadJson(documentsPayload);
            assertThat("Found expectedDocumentsJson", expectedDocumentsJson.isPresent(), is(true));

            Optional<JsonNode> acceptedJson = JsonUtil.getPayloadJson(pubSubRequestCaptor.getAllValues().get(0).getPayload());
            assertThat("Retrieved acceptedJson", acceptedJson.isPresent(), is(true));
<<<<<<< HEAD
            assertThat("acceptedJson has timestamp", acceptedJson.get().has(SHADOW_DOCUMENT_TIMESTAMP), is(true));
            ((ObjectNode) acceptedJson.get()).remove(SHADOW_DOCUMENT_TIMESTAMP);
            Optional<JsonNode> deltaJson = JsonUtil.getPayloadJson(pubSubRequestCaptor.getAllValues().get(1).getPayload());
            assertThat("Retrieved deltaJson", deltaJson.isPresent(), is(true));
            assertThat("deltaJson has timestamp", deltaJson.get().has(SHADOW_DOCUMENT_TIMESTAMP), is(true));
            ((ObjectNode) deltaJson.get()).remove(SHADOW_DOCUMENT_TIMESTAMP);
            Optional<JsonNode> documentsJson = JsonUtil.getPayloadJson(pubSubRequestCaptor.getAllValues().get(2).getPayload());
=======
            assertAndRemoveTsAndMetadata(acceptedJson.get());

            Optional<JsonNode> deltaJson = JsonUtil.getPayloadJson(acceptRequestCaptor.getAllValues().get(1).getPayload());
            assertThat("Retrieved deltaJson", deltaJson.isPresent(), is(true));
            assertAndRemoveTsAndMetadata(deltaJson.get());

            Optional<JsonNode> documentsJson = JsonUtil.getPayloadJson(acceptRequestCaptor.getAllValues().get(2).getPayload());
>>>>>>> 686433b8
            assertThat("Retrieved documentsJson", documentsJson.isPresent(), is(true));
            assertThat("documentsJson has timestamp", documentsJson.get().has(SHADOW_DOCUMENT_TIMESTAMP), is(true));
            ((ObjectNode) documentsJson.get()).remove(SHADOW_DOCUMENT_TIMESTAMP);
            assertAndRemoveMetadata(documentsJson.get().get(Constants.SHADOW_DOCUMENT_STATE_CURRENT));

            // verify pubsub payloads match expected output
            assertThat(acceptedJson.get(), is(equalTo(expectedAcceptedJson.get())));
            assertThat(deltaJson.get(), is(equalTo(expectedDeltaJson.get())));
            assertThat(documentsJson.get(), is(equalTo(expectedDocumentsJson.get())));

            // verify each pubsub call (accept, delta, documents) had expected values
            for (int i = 0; i < pubSubRequestCaptor.getAllValues().size(); i++) {
                assertThat(pubSubRequestCaptor.getAllValues().get(i).getShadowName(), is(equalTo(shadowName)));
                assertThat(pubSubRequestCaptor.getAllValues().get(i).getThingName(), is(equalTo(THING_NAME)));
                assertThat("Expected operation", pubSubRequestCaptor.getAllValues().get(i).getPublishOperation(), is(Operation.UPDATE_SHADOW));
                assertThat("Expected log code", pubSubRequestCaptor.getAllValues().get(i).getPublishOperation().getLogEventType(), is(LogEvents.UPDATE_THING_SHADOW.code()));
            }
        }
    }

    @Test
    void GIVEN_shadow_manager_data_exception_from_update_query_WHEN_handle_request_THEN_throw_service_error(ExtensionContext context) throws IOException, URISyntaxException {
        byte[] initialDocument = getJsonFromResource(RESOURCE_DIRECTORY_NAME + GOOD_INITIAL_DOCUMENT_FILE_NAME);
        byte[] updateRequest = getJsonFromResource(RESOURCE_DIRECTORY_NAME + GOOD_UPDATE_DOCUMENT_WITH_DESIRED_REQUEST_FILE_NAME);
        ignoreExceptionOfType(context, ShadowManagerDataException.class);
        UpdateThingShadowRequest request = new UpdateThingShadowRequest();
        request.setThingName(THING_NAME);
        request.setShadowName(SHADOW_NAME);
        request.setPayload(updateRequest);

        try (UpdateThingShadowIPCHandler updateThingShadowIPCHandler = new UpdateThingShadowIPCHandler(mockContext, mockDao, mockAuthorizationHandlerWrapper, mockPubSubClientWrapper)) {
            when(mockDao.getShadowThing(any(), any())).thenReturn(Optional.of(initialDocument));
            doThrow(new ShadowManagerDataException(new Exception(SAMPLE_EXCEPTION_MESSAGE))).when(mockDao).updateShadowThing(any(), any(), any());
            ServiceError thrown = assertThrows(ServiceError.class, () -> updateThingShadowIPCHandler.handleRequest(request));
            assertThat(thrown.getMessage(), containsString(SAMPLE_EXCEPTION_MESSAGE));

            verify(mockPubSubClientWrapper, times(1)).reject(pubSubRequestCaptor.capture());

            assertThat(pubSubRequestCaptor.getValue(), is(notNullValue()));
            assertThat(pubSubRequestCaptor.getValue().getShadowName(), is(equalTo(SHADOW_NAME)));
            assertThat("Expected operation", pubSubRequestCaptor.getValue().getPublishOperation(), is(Operation.UPDATE_SHADOW));
            assertThat("Expected log code", pubSubRequestCaptor.getValue().getPublishOperation().getLogEventType(), is(LogEvents.UPDATE_THING_SHADOW.code()));

            JsonNode errorNode = JsonUtil.getPayloadJson(pubSubRequestCaptor.getValue().getPayload()).get();
            assertThat(errorNode.get(SHADOW_DOCUMENT_TIMESTAMP).asLong(), is(not(equalTo(Instant.EPOCH.toEpochMilli()))));
            assertThat(errorNode.get(ERROR_CODE_FIELD_NAME).asInt(), is(500));
            assertThat(errorNode.get(ERROR_MESSAGE_FIELD_NAME).asText(), startsWith("Internal service failure"));
        }
    }

    @Test
    void GIVEN_shadow_manager_data_exception_from_get_query_WHEN_handle_request_THEN_throw_service_error(ExtensionContext context) throws IOException, URISyntaxException {
        byte[] updateRequest = getJsonFromResource(RESOURCE_DIRECTORY_NAME + GOOD_UPDATE_DOCUMENT_WITH_DESIRED_REQUEST_FILE_NAME);
        ignoreExceptionOfType(context, ShadowManagerDataException.class);
        UpdateThingShadowRequest request = new UpdateThingShadowRequest();
        request.setThingName(THING_NAME);
        request.setShadowName(SHADOW_NAME);
        request.setPayload(updateRequest);

        try (UpdateThingShadowIPCHandler updateThingShadowIPCHandler = new UpdateThingShadowIPCHandler(mockContext, mockDao, mockAuthorizationHandlerWrapper, mockPubSubClientWrapper)) {
            doThrow(new ShadowManagerDataException(new Exception(SAMPLE_EXCEPTION_MESSAGE))).when(mockDao).getShadowThing(any(), any());
            ServiceError thrown = assertThrows(ServiceError.class, () -> updateThingShadowIPCHandler.handleRequest(request));
            assertThat(thrown.getMessage(), containsString(SAMPLE_EXCEPTION_MESSAGE));

            verify(mockPubSubClientWrapper, times(1)).reject(pubSubRequestCaptor.capture());

            assertThat(pubSubRequestCaptor.getValue(), is(notNullValue()));
            assertThat(pubSubRequestCaptor.getValue().getShadowName(), is(equalTo(SHADOW_NAME)));
            assertThat("Expected operation", pubSubRequestCaptor.getValue().getPublishOperation(), is(Operation.UPDATE_SHADOW));
            assertThat("Expected log code", pubSubRequestCaptor.getValue().getPublishOperation().getLogEventType(), is(LogEvents.UPDATE_THING_SHADOW.code()));

            JsonNode errorNode = JsonUtil.getPayloadJson(pubSubRequestCaptor.getValue().getPayload()).get();
            assertThat(errorNode.get(SHADOW_DOCUMENT_TIMESTAMP).asLong(), is(not(equalTo(Instant.EPOCH.toEpochMilli()))));
            assertThat(errorNode.get(ERROR_CODE_FIELD_NAME).asInt(), is(500));
            assertThat(errorNode.get(ERROR_MESSAGE_FIELD_NAME).asText(), startsWith("Internal service failure"));
        }
    }

    @Test
    void GIVEN_update_thing_shadow_request_WHEN_missing_payload_THEN_update_thing_shadow(ExtensionContext context) throws IOException {
        ignoreExceptionOfType(context, InvalidRequestParametersException.class);
        UpdateThingShadowRequest request = new UpdateThingShadowRequest();
        request.setThingName(THING_NAME);
        request.setShadowName(SHADOW_NAME);
        try (UpdateThingShadowIPCHandler updateThingShadowIPCHandler = new UpdateThingShadowIPCHandler(mockContext, mockDao, mockAuthorizationHandlerWrapper, mockPubSubClientWrapper)) {

        InvalidArgumentsError thrown = assertThrows(InvalidArgumentsError.class, () -> updateThingShadowIPCHandler.handleRequest(request));
        assertThat(thrown.getMessage(), is("Missing update payload"));

            verify(mockPubSubClientWrapper, times(1)).reject(pubSubRequestCaptor.capture());

            assertThat(pubSubRequestCaptor.getValue(), is(notNullValue()));
            assertThat(pubSubRequestCaptor.getValue().getShadowName(), is(equalTo(SHADOW_NAME)));
            assertThat("Expected operation", pubSubRequestCaptor.getValue().getPublishOperation(), is(Operation.UPDATE_SHADOW));
            assertThat("Expected log code", pubSubRequestCaptor.getValue().getPublishOperation().getLogEventType(), is(LogEvents.UPDATE_THING_SHADOW.code()));

        JsonNode errorNode = JsonUtil.getPayloadJson(pubSubRequestCaptor.getValue().getPayload()).get();
        assertThat(errorNode.get(SHADOW_DOCUMENT_TIMESTAMP).asLong(), is(not(equalTo(Instant.EPOCH.toEpochMilli()))));
        assertThat(errorNode.get(ERROR_CODE_FIELD_NAME).asInt(), is(400));
        assertThat(errorNode.get(ERROR_MESSAGE_FIELD_NAME).asText(), is("Missing update payload"));
        }
    }

    @Test
    void GIVEN_unauthorized_service_WHEN_handle_request_THEN_throw_unauthorized_error(ExtensionContext context) throws Exception {
        byte[] updateRequest = getJsonFromResource(RESOURCE_DIRECTORY_NAME + GOOD_UPDATE_DOCUMENT_WITH_DESIRED_REQUEST_FILE_NAME);
        ignoreExceptionOfType(context, AuthorizationException.class);
        UpdateThingShadowRequest request = new UpdateThingShadowRequest();
        request.setThingName(THING_NAME);
        request.setShadowName(SHADOW_NAME);
        request.setPayload(updateRequest);
        doThrow(new AuthorizationException(SAMPLE_EXCEPTION_MESSAGE)).when(mockAuthorizationHandlerWrapper).doAuthorization(any(), any(), any());

        try (UpdateThingShadowIPCHandler updateThingShadowIPCHandler = new UpdateThingShadowIPCHandler(mockContext, mockDao, mockAuthorizationHandlerWrapper, mockPubSubClientWrapper)) {
            UnauthorizedError thrown = assertThrows(UnauthorizedError.class, () -> updateThingShadowIPCHandler.handleRequest(request));
            assertThat(thrown.getMessage(), is(equalTo(SAMPLE_EXCEPTION_MESSAGE)));

            verify(mockPubSubClientWrapper, times(1)).reject(pubSubRequestCaptor.capture());

            assertThat(pubSubRequestCaptor.getValue(), is(notNullValue()));
            assertThat(pubSubRequestCaptor.getValue().getShadowName(), is(equalTo(SHADOW_NAME)));
            assertThat("Expected operation", pubSubRequestCaptor.getValue().getPublishOperation(), is(Operation.UPDATE_SHADOW));
            assertThat("Expected log code", pubSubRequestCaptor.getValue().getPublishOperation().getLogEventType(), is(LogEvents.UPDATE_THING_SHADOW.code()));

            JsonNode errorNode = JsonUtil.getPayloadJson(pubSubRequestCaptor.getValue().getPayload()).get();
            assertThat(errorNode.get(SHADOW_DOCUMENT_TIMESTAMP).asLong(), is(not(equalTo(Instant.EPOCH.toEpochMilli()))));
            assertThat(errorNode.get(ERROR_CODE_FIELD_NAME).asInt(), is(401));
            assertThat(errorNode.get(ERROR_MESSAGE_FIELD_NAME).asText(), startsWith("Unauthorized"));
        }
    }

    @ParameterizedTest
    @MethodSource("com.aws.greengrass.shadowmanager.TestUtils#invalidThingAndShadowName")
    void GIVEN_invalid_thing_or_shadow_name_WHEN_handle_request_THEN_throw_invalid_arguments_error(String thingName, String shadowName, ExtensionContext context) throws IOException, URISyntaxException {
        byte[] updateRequest = getJsonFromResource(RESOURCE_DIRECTORY_NAME + GOOD_UPDATE_DOCUMENT_WITH_DESIRED_REQUEST_FILE_NAME);
        ignoreExceptionOfType(context, InvalidRequestParametersException.class);
        UpdateThingShadowRequest request = new UpdateThingShadowRequest();
        request.setThingName(thingName);
        request.setShadowName(shadowName);
        request.setPayload(updateRequest);

        try (UpdateThingShadowIPCHandler updateThingShadowIPCHandler = new UpdateThingShadowIPCHandler(mockContext, mockDao, mockAuthorizationHandlerWrapper, mockPubSubClientWrapper)) {
            InvalidArgumentsError thrown = assertThrows(InvalidArgumentsError.class, () -> updateThingShadowIPCHandler.handleRequest(request));
            assertThat(thrown.getMessage(), either(startsWith("ShadowName")).or(startsWith("ThingName")));

            verify(mockPubSubClientWrapper, times(1)).reject(pubSubRequestCaptor.capture());

            assertThat(pubSubRequestCaptor.getValue(), is(notNullValue()));
            assertThat(pubSubRequestCaptor.getValue().getShadowName(), is(equalTo(shadowName)));
            assertThat("Expected operation", pubSubRequestCaptor.getValue().getPublishOperation(), is(Operation.UPDATE_SHADOW));
            assertThat("Expected log code", pubSubRequestCaptor.getValue().getPublishOperation().getLogEventType(), is(LogEvents.UPDATE_THING_SHADOW.code()));

            JsonNode errorNode = JsonUtil.getPayloadJson(pubSubRequestCaptor.getValue().getPayload()).get();
            assertThat(errorNode.get(SHADOW_DOCUMENT_TIMESTAMP).asLong(), is(not(equalTo(Instant.EPOCH.toEpochMilli()))));
            assertThat(errorNode.get(ERROR_CODE_FIELD_NAME).asInt(), is(400));
            assertThat(errorNode.get(ERROR_MESSAGE_FIELD_NAME).asText(), either(startsWith("ShadowName")).or(startsWith("ThingName")));
        }
    }

    @Test
    void GIVEN_unexpected_empty_return_during_update_query_WHEN_handle_request_THEN_throw_service_error(ExtensionContext context) throws IOException, URISyntaxException {
        byte[] initialDocument = getJsonFromResource(RESOURCE_DIRECTORY_NAME + GOOD_INITIAL_DOCUMENT_FILE_NAME);
        byte[] updateRequest = getJsonFromResource(RESOURCE_DIRECTORY_NAME + GOOD_UPDATE_DOCUMENT_WITH_DESIRED_REQUEST_FILE_NAME);
        ignoreExceptionOfType(context, ServiceError.class);
        UpdateThingShadowRequest request = new UpdateThingShadowRequest();
        request.setThingName(THING_NAME);
        request.setShadowName(SHADOW_NAME);
        request.setPayload(updateRequest);

        try (UpdateThingShadowIPCHandler updateThingShadowIPCHandler = new UpdateThingShadowIPCHandler(mockContext, mockDao, mockAuthorizationHandlerWrapper, mockPubSubClientWrapper)) {
            when(mockDao.getShadowThing(any(), any())).thenReturn(Optional.of(initialDocument));
            when(mockDao.updateShadowThing(any(), any(), any())).thenReturn(Optional.empty());

            ServiceError thrown = assertThrows(ServiceError.class, () -> updateThingShadowIPCHandler.handleRequest(request));
            assertThat(thrown.getMessage(), startsWith("Unexpected error"));

            verify(mockPubSubClientWrapper, times(1))
                    .reject(pubSubRequestCaptor.capture());

            assertThat(pubSubRequestCaptor.getValue(), is(notNullValue()));
            assertThat(pubSubRequestCaptor.getValue().getShadowName(), is(equalTo(SHADOW_NAME)));
            assertThat("Expected operation", pubSubRequestCaptor.getValue().getPublishOperation(), is(Operation.UPDATE_SHADOW));
            assertThat("Expected log code", pubSubRequestCaptor.getValue().getPublishOperation().getLogEventType(), is(LogEvents.UPDATE_THING_SHADOW.code()));

            JsonNode errorNode = JsonUtil.getPayloadJson(pubSubRequestCaptor.getValue().getPayload()).get();
            assertThat(errorNode.get(SHADOW_DOCUMENT_TIMESTAMP).asLong(), is(not(equalTo(Instant.EPOCH.toEpochMilli()))));
            assertThat(errorNode.get(ERROR_CODE_FIELD_NAME).asInt(), is(500));
            assertThat(errorNode.get(ERROR_MESSAGE_FIELD_NAME).asText(), startsWith("Internal service failure"));
        }
    }

    // reusable function to verify InvalidArgumentsError from faulty update requests
    private void assertInvalidArgumentsErrorFromPayloadUpdate(byte[] initialDocument, byte[] badUpdateRequest, String expectedErrorMessage, int expectedErrorCode, ExtensionContext context) throws IOException {
        ignoreExceptionOfType(context, InvalidRequestParametersException.class);
        UpdateThingShadowRequest request = new UpdateThingShadowRequest();
        request.setThingName(THING_NAME);
        request.setShadowName(SHADOW_NAME);
        request.setPayload(badUpdateRequest);

        if (initialDocument != null) {
            when(mockDao.getShadowThing(any(), any())).thenReturn(Optional.of(initialDocument));
        }

        try (UpdateThingShadowIPCHandler updateThingShadowIPCHandler = new UpdateThingShadowIPCHandler(mockContext, mockDao, mockAuthorizationHandlerWrapper, mockPubSubClientWrapper)) {

            InvalidArgumentsError thrown = assertThrows(InvalidArgumentsError.class, () -> updateThingShadowIPCHandler.handleRequest(request));
            assertThat(thrown.getMessage().trim(), is(equalTo(expectedErrorMessage)));

            verify(mockPubSubClientWrapper, times(1))
                    .reject(pubSubRequestCaptor.capture());

            assertThat(pubSubRequestCaptor.getValue(), is(notNullValue()));
            assertThat(pubSubRequestCaptor.getValue().getShadowName(), is(equalTo(SHADOW_NAME)));
            assertThat("Expected operation", pubSubRequestCaptor.getValue().getPublishOperation(), is(Operation.UPDATE_SHADOW));
            assertThat("Expected log code", pubSubRequestCaptor.getValue().getPublishOperation().getLogEventType(), is(LogEvents.UPDATE_THING_SHADOW.code()));

            JsonNode errorNode = JsonUtil.getPayloadJson(pubSubRequestCaptor.getValue().getPayload()).get();
            assertThat(errorNode.get(SHADOW_DOCUMENT_TIMESTAMP).asLong(), is(not(equalTo(Instant.EPOCH.toEpochMilli()))));
            assertThat(errorNode.get(ERROR_CODE_FIELD_NAME).asInt(), is(expectedErrorCode));
            assertThat(errorNode.get(ERROR_MESSAGE_FIELD_NAME).asText(), is(equalTo(expectedErrorMessage)));
        }
    }

    @ParameterizedTest
    @NullAndEmptySource
    void GIVEN_missing_payload_WHEN_handle_request_THEN_throw_invalid_arguments_error(byte[] updatePayload, ExtensionContext context) throws IOException {
        String expectedErrorString = "Missing update payload";
        int expectedErrorCode = 400;
        assertInvalidArgumentsErrorFromPayloadUpdate(null, updatePayload, expectedErrorString, expectedErrorCode, context);
    }

    @Test
    void GIVEN_bad_update_document_with_no_state_node_WHEN_handle_request_THEN_throw_invalid_argument_error_and_send_message_on_rejected_topic(ExtensionContext context) throws IOException, URISyntaxException {
        byte[] badUpdateRequest = getJsonFromResource(RESOURCE_DIRECTORY_NAME + BAD_UPDATE_DOCUMENT_WITHOUT_STATE_NODE_FILE_NAME);
        String expectedErrorString = "Invalid JSON\nobject has missing required properties ([\"state\"])";
        int expectedErrorCode = 400;
        assertInvalidArgumentsErrorFromPayloadUpdate(null, badUpdateRequest, expectedErrorString, expectedErrorCode, context);
    }

    @Test
    void GIVEN_bad_update_with_non_int_version_WHEN_handle_request_THEN_throw_invalid_argument_error_and_send_message_on_rejected_topic(ExtensionContext context)
            throws IOException, URISyntaxException {
        byte[] badUpdateRequest = getJsonFromResource(RESOURCE_DIRECTORY_NAME + "bad_version_update_document.json");
        String expectedErrorString = "Invalid JSON\nInvalid version. instance type (string) does not match any allowed primitive type (allowed: [\"integer\",\"number\"])";
        int expectedErrorCode = 400;
        assertInvalidArgumentsErrorFromPayloadUpdate(null, badUpdateRequest, expectedErrorString, expectedErrorCode, context);
    }

    @Test
    void GIVEN_bad_update_with_much_higher_version_than_existing_shadow_WHEN_handle_request_THEN_throw_conflict_error_and_send_message_on_rejected_topic(ExtensionContext context)
            throws IOException, URISyntaxException {
        byte[] initialDocument = getJsonFromResource(RESOURCE_DIRECTORY_NAME + GOOD_INITIAL_DOCUMENT_FILE_NAME);
        byte[] badUpdateRequest = getJsonFromResource(RESOURCE_DIRECTORY_NAME + "bad_version_update_document_with_higher_version_number.json");
        ignoreExceptionOfType(context, ConflictError.class);
        UpdateThingShadowRequest request = new UpdateThingShadowRequest();
        request.setThingName(THING_NAME);
        request.setShadowName(SHADOW_NAME);
        request.setPayload(badUpdateRequest);

        when(mockDao.getShadowThing(any(), any())).thenReturn(Optional.of(initialDocument));

        try (UpdateThingShadowIPCHandler updateThingShadowIPCHandler = new UpdateThingShadowIPCHandler(mockContext, mockDao, mockAuthorizationHandlerWrapper, mockPubSubClientWrapper)) {

            ConflictError thrown = assertThrows(ConflictError.class, () -> updateThingShadowIPCHandler.handleRequest(request));
            assertThat(thrown.getMessage().trim(), is(equalTo("Invalid version")));

            verify(mockPubSubClientWrapper, times(1))
                    .reject(pubSubRequestCaptor.capture());

            assertThat(pubSubRequestCaptor.getValue(), is(notNullValue()));
            assertThat(pubSubRequestCaptor.getValue().getShadowName(), is(equalTo(SHADOW_NAME)));
            assertThat("Expected operation", pubSubRequestCaptor.getValue().getPublishOperation(), is(Operation.UPDATE_SHADOW));
            assertThat("Expected log code", pubSubRequestCaptor.getValue().getPublishOperation().getLogEventType(), is(LogEvents.UPDATE_THING_SHADOW.code()));

            JsonNode errorNode = JsonUtil.getPayloadJson(pubSubRequestCaptor.getValue().getPayload()).get();
            assertThat(errorNode.get(SHADOW_DOCUMENT_TIMESTAMP).asLong(), is(not(equalTo(Instant.EPOCH.toEpochMilli()))));
            assertThat(errorNode.get(ERROR_CODE_FIELD_NAME).asInt(), is(409));
            assertThat(errorNode.get(ERROR_MESSAGE_FIELD_NAME).asText(), is(equalTo("Version conflict")));
        }
    }

    @Test
    void GIVEN_bad_update_with_state_node_as_value_node_WHEN_handle_request_THEN_throw_invalid_argument_error_and_send_message_on_rejected_topic(ExtensionContext context)
            throws IOException, URISyntaxException {
        byte[] initialDocument = getJsonFromResource(RESOURCE_DIRECTORY_NAME + GOOD_INITIAL_DOCUMENT_FILE_NAME);
        byte[] badUpdateRequest = getJsonFromResource(RESOURCE_DIRECTORY_NAME + "bad_update_document_with_state_node_as_value_node.json");
        String expectedErrorString = "Invalid JSON\nInvalid state. instance type (string) does not match any allowed primitive type (allowed: [\"object\"])";
        int expectedErrorCode = 400;
        assertInvalidArgumentsErrorFromPayloadUpdate(initialDocument, badUpdateRequest, expectedErrorString, expectedErrorCode, context);
    }

    @Test
    void GIVEN_bad_update_with_state_node_as_empty_node_WHEN_handle_request_THEN_throw_invalid_argument_error_and_send_message_on_rejected_topic(ExtensionContext context)
            throws IOException, URISyntaxException {
        byte[] initialDocument = getJsonFromResource(RESOURCE_DIRECTORY_NAME + GOOD_INITIAL_DOCUMENT_FILE_NAME);
        byte[] badUpdateRequest = getJsonFromResource(RESOURCE_DIRECTORY_NAME + "bad_update_document_with_state_node_as_empty_node.json");
        String expectedErrorString = "Invalid JSON\nState node needs to have to either reported or desired node.";
        int expectedErrorCode = 400;
        assertInvalidArgumentsErrorFromPayloadUpdate(initialDocument, badUpdateRequest, expectedErrorString, expectedErrorCode, context);
    }

    @Test
    void GIVEN_bad_update_with_state_depth_greater_than_max_depth_WHEN_handle_request_THEN_throw_invalid_argument_error_and_send_message_on_rejected_topic(ExtensionContext context)
            throws IOException, URISyntaxException {
        byte[] initialDocument = getJsonFromResource(RESOURCE_DIRECTORY_NAME + GOOD_INITIAL_DOCUMENT_FILE_NAME);
        byte[] badUpdateRequest = getJsonFromResource(RESOURCE_DIRECTORY_NAME + "bad_update_document_with_depth.json");
        String expectedErrorString = "JSON contains too many levels of nesting; maximum is 6";
        int expectedErrorCode = 400;
        assertInvalidArgumentsErrorFromPayloadUpdate(initialDocument, badUpdateRequest, expectedErrorString, expectedErrorCode, context);
    }

    @Test
    void GIVEN_bad_update_with_payload_size_greater_than_max_size_WHEN_handle_request_THEN_throw_invalid_argument_error_and_send_message_on_rejected_topic(ExtensionContext context)
            throws IOException, URISyntaxException {
        byte[] initialDocument = getJsonFromResource(RESOURCE_DIRECTORY_NAME + GOOD_INITIAL_DOCUMENT_FILE_NAME);
        byte[] badUpdateRequest = new byte[DEFAULT_DOCUMENT_SIZE + 1];
        String expectedErrorString = "The payload exceeds the maximum size allowed";
        int expectedErrorCode = 413;
        assertInvalidArgumentsErrorFromPayloadUpdate(initialDocument, badUpdateRequest, expectedErrorString, expectedErrorCode, context);
    }

    @Test
    void GIVEN_update_thing_shadow_ipc_handler_WHEN_handle_stream_event_THEN_nothing_happens() {
        try (UpdateThingShadowIPCHandler updateThingShadowIPCHandler = new UpdateThingShadowIPCHandler(mockContext, mockDao, mockAuthorizationHandlerWrapper, mockPubSubClientWrapper)) {
            assertDoesNotThrow(() -> updateThingShadowIPCHandler.handleStreamEvent(mock(EventStreamJsonMessage.class)));
        }
    }

    @Test
    void GIVEN_update_thing_shadow_ipc_handler_WHEN_stream_closes_THEN_nothing_happens() {
        try (UpdateThingShadowIPCHandler updateThingShadowIPCHandler = new UpdateThingShadowIPCHandler(mockContext, mockDao, mockAuthorizationHandlerWrapper, mockPubSubClientWrapper)) {
            assertDoesNotThrow(updateThingShadowIPCHandler::onStreamClosed);
        }
    }
}<|MERGE_RESOLUTION|>--- conflicted
+++ resolved
@@ -6,11 +6,8 @@
 package com.aws.greengrass.shadowmanager.ipc;
 
 import com.aws.greengrass.authorization.exceptions.AuthorizationException;
-<<<<<<< HEAD
 import com.aws.greengrass.shadowmanager.ipc.model.PubSubRequest;
-=======
 import com.aws.greengrass.shadowmanager.model.Constants;
->>>>>>> 686433b8
 import com.aws.greengrass.shadowmanager.util.JsonUtil;
 import com.aws.greengrass.shadowmanager.AuthorizationHandlerWrapper;
 import com.aws.greengrass.shadowmanager.ShadowManagerDAO;
@@ -54,12 +51,9 @@
 import static com.aws.greengrass.shadowmanager.TestUtils.TEST_SERVICE;
 import static com.aws.greengrass.shadowmanager.TestUtils.THING_NAME;
 import static com.aws.greengrass.shadowmanager.model.Constants.DEFAULT_DOCUMENT_SIZE;
-<<<<<<< HEAD
 import static com.aws.greengrass.shadowmanager.model.Constants.ERROR_CODE_FIELD_NAME;
 import static com.aws.greengrass.shadowmanager.model.Constants.ERROR_MESSAGE_FIELD_NAME;
-=======
 import static com.aws.greengrass.shadowmanager.model.Constants.SHADOW_DOCUMENT_METADATA;
->>>>>>> 686433b8
 import static com.aws.greengrass.shadowmanager.model.Constants.SHADOW_DOCUMENT_STATE;
 import static com.aws.greengrass.shadowmanager.model.Constants.SHADOW_DOCUMENT_TIMESTAMP;
 import static com.aws.greengrass.shadowmanager.model.Constants.SHADOW_DOCUMENT_VERSION;
@@ -185,23 +179,13 @@
 
             Optional<JsonNode> acceptedJson = JsonUtil.getPayloadJson(pubSubRequestCaptor.getAllValues().get(0).getPayload());
             assertThat("Retrieved acceptedJson", acceptedJson.isPresent(), is(true));
-<<<<<<< HEAD
-            assertThat("acceptedJson has timestamp", acceptedJson.get().has(SHADOW_DOCUMENT_TIMESTAMP), is(true));
-            ((ObjectNode) acceptedJson.get()).remove(SHADOW_DOCUMENT_TIMESTAMP);
+            assertAndRemoveTsAndMetadata(acceptedJson.get());
+
             Optional<JsonNode> deltaJson = JsonUtil.getPayloadJson(pubSubRequestCaptor.getAllValues().get(1).getPayload());
             assertThat("Retrieved deltaJson", deltaJson.isPresent(), is(true));
-            assertThat("deltaJson has timestamp", deltaJson.get().has(SHADOW_DOCUMENT_TIMESTAMP), is(true));
-            ((ObjectNode) deltaJson.get()).remove(SHADOW_DOCUMENT_TIMESTAMP);
+            assertAndRemoveTsAndMetadata(deltaJson.get());
             Optional<JsonNode> documentsJson = JsonUtil.getPayloadJson(pubSubRequestCaptor.getAllValues().get(2).getPayload());
-=======
-            assertAndRemoveTsAndMetadata(acceptedJson.get());
-
-            Optional<JsonNode> deltaJson = JsonUtil.getPayloadJson(acceptRequestCaptor.getAllValues().get(1).getPayload());
-            assertThat("Retrieved deltaJson", deltaJson.isPresent(), is(true));
-            assertAndRemoveTsAndMetadata(deltaJson.get());
-
-            Optional<JsonNode> documentsJson = JsonUtil.getPayloadJson(acceptRequestCaptor.getAllValues().get(2).getPayload());
->>>>>>> 686433b8
+
             assertThat("Retrieved documentsJson", documentsJson.isPresent(), is(true));
             assertThat("documentsJson has timestamp", documentsJson.get().has(SHADOW_DOCUMENT_TIMESTAMP), is(true));
             ((ObjectNode) documentsJson.get()).remove(SHADOW_DOCUMENT_TIMESTAMP);
@@ -268,15 +252,10 @@
 
             Optional<JsonNode> acceptedJson = JsonUtil.getPayloadJson(pubSubRequestCaptor.getAllValues().get(0).getPayload());
             assertThat("Retrieved acceptedJson", acceptedJson.isPresent(), is(true));
-<<<<<<< HEAD
-            assertThat("acceptedJson has timestamp", acceptedJson.get().has(SHADOW_DOCUMENT_TIMESTAMP), is(true));
+            assertAndRemoveTsAndMetadata(acceptedJson.get());
+
             ((ObjectNode) acceptedJson.get()).remove(SHADOW_DOCUMENT_TIMESTAMP);
             Optional<JsonNode> documentsJson = JsonUtil.getPayloadJson(pubSubRequestCaptor.getAllValues().get(1).getPayload());
-=======
-            assertAndRemoveTsAndMetadata(acceptedJson.get());
-
-            Optional<JsonNode> documentsJson = JsonUtil.getPayloadJson(acceptRequestCaptor.getAllValues().get(1).getPayload());
->>>>>>> 686433b8
             assertThat("Retrieved documentsJson", documentsJson.isPresent(), is(true));
             assertThat("documentsJson has timestamp", documentsJson.get().has(SHADOW_DOCUMENT_TIMESTAMP), is(true));
             ((ObjectNode) documentsJson.get()).remove(SHADOW_DOCUMENT_TIMESTAMP);
@@ -344,15 +323,10 @@
 
             Optional<JsonNode> acceptedJson = JsonUtil.getPayloadJson(pubSubRequestCaptor.getAllValues().get(0).getPayload());
             assertThat("Retrieved acceptedJson", acceptedJson.isPresent(), is(true));
-<<<<<<< HEAD
-            assertThat("acceptedJson has timestamp", acceptedJson.get().has(SHADOW_DOCUMENT_TIMESTAMP), is(true));
+            assertAndRemoveTsAndMetadata(acceptedJson.get());
+
             ((ObjectNode) acceptedJson.get()).remove(SHADOW_DOCUMENT_TIMESTAMP);
             Optional<JsonNode> documentsJson = JsonUtil.getPayloadJson(pubSubRequestCaptor.getAllValues().get(1).getPayload());
-=======
-            assertAndRemoveTsAndMetadata(acceptedJson.get());
-
-            Optional<JsonNode> documentsJson = JsonUtil.getPayloadJson(acceptRequestCaptor.getAllValues().get(1).getPayload());
->>>>>>> 686433b8
             assertThat("Retrieved documentsJson", documentsJson.isPresent(), is(true));
             assertThat("documentsJson has timestamp", documentsJson.get().has(SHADOW_DOCUMENT_TIMESTAMP), is(true));
             ((ObjectNode) documentsJson.get()).remove(SHADOW_DOCUMENT_TIMESTAMP);
@@ -417,23 +391,13 @@
 
             Optional<JsonNode> acceptedJson = JsonUtil.getPayloadJson(pubSubRequestCaptor.getAllValues().get(0).getPayload());
             assertThat("Retrieved acceptedJson", acceptedJson.isPresent(), is(true));
-<<<<<<< HEAD
-            assertThat("acceptedJson has timestamp", acceptedJson.get().has(SHADOW_DOCUMENT_TIMESTAMP), is(true));
-            ((ObjectNode) acceptedJson.get()).remove(SHADOW_DOCUMENT_TIMESTAMP);
+            assertAndRemoveTsAndMetadata(acceptedJson.get());
+
             Optional<JsonNode> deltaJson = JsonUtil.getPayloadJson(pubSubRequestCaptor.getAllValues().get(1).getPayload());
             assertThat("Retrieved deltaJson", deltaJson.isPresent(), is(true));
-            assertThat("deltaJson has timestamp", deltaJson.get().has(SHADOW_DOCUMENT_TIMESTAMP), is(true));
-            ((ObjectNode) deltaJson.get()).remove(SHADOW_DOCUMENT_TIMESTAMP);
+            assertAndRemoveTsAndMetadata(deltaJson.get());
+
             Optional<JsonNode> documentsJson = JsonUtil.getPayloadJson(pubSubRequestCaptor.getAllValues().get(2).getPayload());
-=======
-            assertAndRemoveTsAndMetadata(acceptedJson.get());
-
-            Optional<JsonNode> deltaJson = JsonUtil.getPayloadJson(acceptRequestCaptor.getAllValues().get(1).getPayload());
-            assertThat("Retrieved deltaJson", deltaJson.isPresent(), is(true));
-            assertAndRemoveTsAndMetadata(deltaJson.get());
-
-            Optional<JsonNode> documentsJson = JsonUtil.getPayloadJson(acceptRequestCaptor.getAllValues().get(2).getPayload());
->>>>>>> 686433b8
             assertThat("Retrieved documentsJson", documentsJson.isPresent(), is(true));
             assertThat("documentsJson has timestamp", documentsJson.get().has(SHADOW_DOCUMENT_TIMESTAMP), is(true));
             ((ObjectNode) documentsJson.get()).remove(SHADOW_DOCUMENT_TIMESTAMP);
@@ -503,23 +467,13 @@
 
             Optional<JsonNode> acceptedJson = JsonUtil.getPayloadJson(pubSubRequestCaptor.getAllValues().get(0).getPayload());
             assertThat("Retrieved acceptedJson", acceptedJson.isPresent(), is(true));
-<<<<<<< HEAD
-            assertThat("acceptedJson has timestamp", acceptedJson.get().has(SHADOW_DOCUMENT_TIMESTAMP), is(true));
-            ((ObjectNode) acceptedJson.get()).remove(SHADOW_DOCUMENT_TIMESTAMP);
+            assertAndRemoveTsAndMetadata(acceptedJson.get());
+
             Optional<JsonNode> deltaJson = JsonUtil.getPayloadJson(pubSubRequestCaptor.getAllValues().get(1).getPayload());
             assertThat("Retrieved deltaJson", deltaJson.isPresent(), is(true));
-            assertThat("deltaJson has timestamp", deltaJson.get().has(SHADOW_DOCUMENT_TIMESTAMP), is(true));
-            ((ObjectNode) deltaJson.get()).remove(SHADOW_DOCUMENT_TIMESTAMP);
+            assertAndRemoveTsAndMetadata(deltaJson.get());
+
             Optional<JsonNode> documentsJson = JsonUtil.getPayloadJson(pubSubRequestCaptor.getAllValues().get(2).getPayload());
-=======
-            assertAndRemoveTsAndMetadata(acceptedJson.get());
-
-            Optional<JsonNode> deltaJson = JsonUtil.getPayloadJson(acceptRequestCaptor.getAllValues().get(1).getPayload());
-            assertThat("Retrieved deltaJson", deltaJson.isPresent(), is(true));
-            assertAndRemoveTsAndMetadata(deltaJson.get());
-
-            Optional<JsonNode> documentsJson = JsonUtil.getPayloadJson(acceptRequestCaptor.getAllValues().get(2).getPayload());
->>>>>>> 686433b8
             assertThat("Retrieved documentsJson", documentsJson.isPresent(), is(true));
             assertThat("documentsJson has timestamp", documentsJson.get().has(SHADOW_DOCUMENT_TIMESTAMP), is(true));
             ((ObjectNode) documentsJson.get()).remove(SHADOW_DOCUMENT_TIMESTAMP);
