/*
 * Copyright Amazon.com, Inc. or its affiliates. All Rights Reserved.
 * SPDX-License-Identifier: Apache-2.0
 */

package com.aws.greengrass.shadowmanager.ipc;

import com.aws.greengrass.authorization.exceptions.AuthorizationException;
import com.aws.greengrass.shadowmanager.ipc.model.PubSubRequest;
import com.aws.greengrass.shadowmanager.model.Constants;
import com.aws.greengrass.shadowmanager.model.ShadowDocument;
import com.aws.greengrass.shadowmanager.util.JsonUtil;
import com.aws.greengrass.shadowmanager.AuthorizationHandlerWrapper;
import com.aws.greengrass.shadowmanager.ShadowManagerDAO;
import com.aws.greengrass.shadowmanager.exception.InvalidRequestParametersException;
import com.aws.greengrass.shadowmanager.exception.ShadowManagerDataException;
import com.aws.greengrass.shadowmanager.ipc.model.Operation;
import com.aws.greengrass.shadowmanager.model.LogEvents;
import com.aws.greengrass.shadowmanager.util.ShadowWriteSynchronizeHelper;
import com.aws.greengrass.testcommons.testutilities.GGExtension;
import com.fasterxml.jackson.databind.JsonNode;
import com.fasterxml.jackson.databind.node.IntNode;
import com.fasterxml.jackson.databind.node.ObjectNode;
import com.github.fge.jsonschema.core.exceptions.ProcessingException;
import org.junit.jupiter.api.BeforeEach;
import org.junit.jupiter.api.Test;
import org.junit.jupiter.api.extension.ExtendWith;
import org.junit.jupiter.api.extension.ExtensionContext;
import org.junit.jupiter.params.ParameterizedTest;
import org.junit.jupiter.params.provider.EmptySource;
import org.junit.jupiter.params.provider.MethodSource;
import org.junit.jupiter.params.provider.NullAndEmptySource;
import org.junit.jupiter.params.provider.ValueSource;
import org.mockito.ArgumentCaptor;
import org.mockito.Captor;
import org.mockito.Mock;
import org.mockito.junit.jupiter.MockitoExtension;
import software.amazon.awssdk.aws.greengrass.model.*;
import software.amazon.awssdk.crt.eventstream.ServerConnectionContinuation;
import software.amazon.awssdk.eventstreamrpc.AuthenticationData;
import software.amazon.awssdk.eventstreamrpc.OperationContinuationHandlerContext;
import software.amazon.awssdk.eventstreamrpc.model.EventStreamJsonMessage;

import java.io.File;
import java.io.IOException;
import java.net.URISyntaxException;
import java.nio.file.Files;
import java.time.Instant;
import java.util.Optional;

import static com.aws.greengrass.shadowmanager.TestUtils.SAMPLE_EXCEPTION_MESSAGE;
import static com.aws.greengrass.shadowmanager.TestUtils.SHADOW_NAME;
import static com.aws.greengrass.shadowmanager.TestUtils.TEST_SERVICE;
import static com.aws.greengrass.shadowmanager.TestUtils.THING_NAME;
import static com.aws.greengrass.shadowmanager.model.Constants.DEFAULT_DOCUMENT_SIZE;
import static com.aws.greengrass.shadowmanager.model.Constants.ERROR_CODE_FIELD_NAME;
import static com.aws.greengrass.shadowmanager.model.Constants.ERROR_MESSAGE_FIELD_NAME;
import static com.aws.greengrass.shadowmanager.model.Constants.SHADOW_DOCUMENT_METADATA;
import static com.aws.greengrass.shadowmanager.model.Constants.SHADOW_DOCUMENT_STATE;
import static com.aws.greengrass.shadowmanager.model.Constants.SHADOW_DOCUMENT_TIMESTAMP;
import static com.aws.greengrass.shadowmanager.model.Constants.SHADOW_DOCUMENT_VERSION;
import static com.aws.greengrass.testcommons.testutilities.ExceptionLogProtector.ignoreExceptionOfType;
import static org.hamcrest.MatcherAssert.assertThat;
import static org.hamcrest.Matchers.containsString;
import static org.hamcrest.Matchers.either;
import static org.hamcrest.Matchers.equalTo;
import static org.hamcrest.Matchers.is;
import static org.hamcrest.Matchers.not;
import static org.hamcrest.Matchers.notNullValue;
import static org.hamcrest.Matchers.startsWith;
import static org.junit.jupiter.api.Assertions.assertDoesNotThrow;
import static org.junit.jupiter.api.Assertions.assertThrows;
import static org.junit.jupiter.api.Assertions.assertTrue;
import static org.mockito.ArgumentMatchers.any;
import static org.mockito.ArgumentMatchers.anyLong;
import static org.mockito.Mockito.doThrow;
import static org.mockito.Mockito.lenient;
import static org.mockito.Mockito.mock;
import static org.mockito.Mockito.times;
import static org.mockito.Mockito.verify;
import static org.mockito.Mockito.when;

//TODO: Change the names of the tests to be in the correct format.
//TODO: Use Hamcrest assertions
@ExtendWith({MockitoExtension.class, GGExtension.class})
class UpdateThingShadowIPCHandlerTest {

    private final static String RESOURCE_DIRECTORY_NAME = "json_shadow_examples/";
    private final static String GOOD_INITIAL_DOCUMENT_FILE_NAME = "good_initial_document.json";
    private final static String GOOD_UPDATE_DOCUMENT_WITH_DESIRED_REQUEST_FILE_NAME = "good_update_document_with_desired.json";
    private final static String GOOD_UPDATE_DOCUMENT_WITH_DESIRED_AND_ADD_REMOVE_NODE_REQUEST_FILE_NAME = "good_update_document_with_desired_and_add_remove_node.json";
    private final static String GOOD_UPDATE_DOCUMENT_WITH_SAME_DESIRED_AND_REPORTED_FILE_NAME = "good_update_document_with_same_reported_and_desired.json";
    private final static String GOOD_UPDATE_DOCUMENT_WITH_REPORTED_REQUEST_FILE_NAME = "good_update_document_with_reported.json";
    private final static String GOOD_UPDATED_DOCUMENT_FILE_NAME = "good_new_document.json";
    private final static String GOOD_DOCUMENTS_PAYLOAD_FILE_NAME = "good_documents_payload.json";
    private final static String GOOD_DOCUMENTS_PAYLOAD_WITH_NO_PREVIOUS_FILE_NAME = "good_documents_payload_with_no_previous.json";
    private final static String GOOD_DELTA_FILE_NAME = "good_delta_node.json";
    private final static String BAD_UPDATE_DOCUMENT_WITHOUT_STATE_NODE_FILE_NAME = "bad_update_document_without_state_node.json";
    @Mock
    OperationContinuationHandlerContext mockContext;

    @Mock
    AuthenticationData mockAuthenticationData;

    @Mock
    AuthorizationHandlerWrapper mockAuthorizationHandlerWrapper;

    @Mock
    ShadowManagerDAO mockDao;

    @Mock
    PubSubClientWrapper mockPubSubClientWrapper;

    @Mock
    ShadowWriteSynchronizeHelper mockSynchronizeHelper;

    @Captor
    ArgumentCaptor<PubSubRequest> pubSubRequestCaptor;

    private byte[] getJsonFromResource(String fileName) throws IOException, URISyntaxException {
        File f = new File(getClass().getResource(fileName).toURI());
        return Files.readAllBytes(f.toPath());
    }

    private void assertAndRemoveTsAndMetadata(JsonNode node) {
        assertThat("Node has timestamp", node.has(SHADOW_DOCUMENT_TIMESTAMP), is(true));
        ((ObjectNode) node).remove(SHADOW_DOCUMENT_TIMESTAMP);
        assertAndRemoveMetadata(node);
    }

    private void assertAndRemoveMetadata(JsonNode node) {
        assertThat("Node has metadata", node.has(SHADOW_DOCUMENT_METADATA), is(true));
        ((ObjectNode) node).remove(SHADOW_DOCUMENT_METADATA);
    }

    @BeforeEach
    void setup() throws IOException, ProcessingException {
        when(mockContext.getContinuation()).thenReturn(mock(ServerConnectionContinuation.class));
        when(mockContext.getAuthenticationData()).thenReturn(mockAuthenticationData);
        when(mockAuthenticationData.getIdentityLabel()).thenReturn(TEST_SERVICE);
        lenient().when(mockSynchronizeHelper.getThingShadowLock(any())).thenReturn(Object.class);
        JsonUtil.setUpdateShadowJsonSchema();
    }

    @ParameterizedTest
    @EmptySource
    @ValueSource(strings = {SHADOW_NAME, ""})
    void GIVEN_update_thing_shadow_request_with_desired_and_existing_shadow_WHEN_handle_request_THEN_update_thing_shadow(String shadowName) throws IOException, URISyntaxException {
        byte[] initialDocument = getJsonFromResource(RESOURCE_DIRECTORY_NAME + GOOD_INITIAL_DOCUMENT_FILE_NAME);
        byte[] updateRequest = getJsonFromResource(RESOURCE_DIRECTORY_NAME + GOOD_UPDATE_DOCUMENT_WITH_DESIRED_REQUEST_FILE_NAME);
        byte[] updateDocument = getJsonFromResource(RESOURCE_DIRECTORY_NAME + GOOD_UPDATED_DOCUMENT_FILE_NAME);
        byte[] documentsPayload = getJsonFromResource(RESOURCE_DIRECTORY_NAME + GOOD_DOCUMENTS_PAYLOAD_FILE_NAME);
        byte[] deltaPayload = getJsonFromResource(RESOURCE_DIRECTORY_NAME + GOOD_DELTA_FILE_NAME);
        UpdateThingShadowRequest request = new UpdateThingShadowRequest();
        request.setThingName(THING_NAME);
        request.setShadowName(shadowName);
        request.setPayload(updateRequest);

        UpdateThingShadowResponse expectedResponse = new UpdateThingShadowResponse();
        expectedResponse.setPayload(updateDocument);

<<<<<<< HEAD
        try (UpdateThingShadowIPCHandler updateThingShadowIPCHandler = new UpdateThingShadowIPCHandler(mockContext, mockDao, mockAuthorizationHandlerWrapper, mockPubSubClientWrapper, mockSynchronizeHelper)) {
            when(mockDao.getShadowThing(any(), any())).thenReturn(Optional.of(initialDocument));
            when(mockDao.updateShadowThing(any(), any(), any())).thenReturn(Optional.of(updateDocument));
=======
        try (UpdateThingShadowIPCHandler updateThingShadowIPCHandler = new UpdateThingShadowIPCHandler(mockContext, mockDao, mockAuthorizationHandlerWrapper, mockPubSubClientWrapper)) {
            when(mockDao.getShadowThing(any(), any())).thenReturn(Optional.of(new ShadowDocument(initialDocument)));
            when(mockDao.updateShadowThing(any(), any(), any(), anyLong())).thenReturn(Optional.of(updateDocument));
>>>>>>> 0a5a0df5

            UpdateThingShadowResponse actualResponse = updateThingShadowIPCHandler.handleRequest(request);
            Optional<JsonNode> updatedDocumentJson = JsonUtil.getPayloadJson(actualResponse.getPayload());
            assertThat("Retrieved updateDocumentJson", updatedDocumentJson.isPresent(), is(true));
            assertAndRemoveTsAndMetadata(updatedDocumentJson.get());

            Optional<JsonNode> expectedAcceptedJson = JsonUtil.getPayloadJson(updateRequest);
            assertThat("Retrieved expectedAcceptedJson", expectedAcceptedJson.isPresent(), is(true));
            ((ObjectNode) expectedAcceptedJson.get()).set(SHADOW_DOCUMENT_VERSION, new IntNode(2));

            assertThat(updatedDocumentJson.get(), is(equalTo(expectedAcceptedJson.get())));

            verify(mockPubSubClientWrapper, times(1)).accept(pubSubRequestCaptor.capture());
            verify(mockPubSubClientWrapper, times(1)).delta(pubSubRequestCaptor.capture());
            verify(mockPubSubClientWrapper, times(1)).documents(pubSubRequestCaptor.capture());

            assertThat(pubSubRequestCaptor.getAllValues().size(), is(equalTo(3)));

            Optional<JsonNode> expectedDeltaJson = JsonUtil.getPayloadJson(deltaPayload);
            assertThat("Found expectedDeltaJson", expectedDeltaJson.isPresent(), is(true));
            Optional<JsonNode> expectedDocumentsJson = JsonUtil.getPayloadJson(documentsPayload);
            assertThat("Found expectedDocumentsJson", expectedDocumentsJson.isPresent(), is(true));

            Optional<JsonNode> acceptedJson = JsonUtil.getPayloadJson(pubSubRequestCaptor.getAllValues().get(0).getPayload());
            assertThat("Retrieved acceptedJson", acceptedJson.isPresent(), is(true));
            assertAndRemoveTsAndMetadata(acceptedJson.get());

            Optional<JsonNode> deltaJson = JsonUtil.getPayloadJson(pubSubRequestCaptor.getAllValues().get(1).getPayload());
            assertThat("Retrieved deltaJson", deltaJson.isPresent(), is(true));
            assertAndRemoveTsAndMetadata(deltaJson.get());
            Optional<JsonNode> documentsJson = JsonUtil.getPayloadJson(pubSubRequestCaptor.getAllValues().get(2).getPayload());

            assertThat("Retrieved documentsJson", documentsJson.isPresent(), is(true));
            assertThat("documentsJson has timestamp", documentsJson.get().has(SHADOW_DOCUMENT_TIMESTAMP), is(true));
            ((ObjectNode) documentsJson.get()).remove(SHADOW_DOCUMENT_TIMESTAMP);
            assertAndRemoveMetadata(documentsJson.get().get(Constants.SHADOW_DOCUMENT_STATE_CURRENT));
            assertAndRemoveMetadata(documentsJson.get().get(Constants.SHADOW_DOCUMENT_STATE_PREVIOUS));

            // verify pubsub payloads match expected output
            assertThat(acceptedJson.get(), is(equalTo(expectedAcceptedJson.get())));
            assertThat(deltaJson.get(), is(equalTo(expectedDeltaJson.get())));
            assertThat(documentsJson.get(), is(equalTo(expectedDocumentsJson.get())));

            // verify each pubsub call (accept, delta, documents) had expected values
            for (int i = 0; i < pubSubRequestCaptor.getAllValues().size(); i++) {
                assertThat(pubSubRequestCaptor.getAllValues().get(i).getShadowName(), is(equalTo(shadowName)));
                assertThat(pubSubRequestCaptor.getAllValues().get(i).getThingName(), is(equalTo(THING_NAME)));
                assertThat("Expected operation", pubSubRequestCaptor.getAllValues().get(i).getPublishOperation(), is(Operation.UPDATE_SHADOW));
                assertThat("Expected log code", pubSubRequestCaptor.getAllValues().get(i).getPublishOperation().getLogEventType(), is(LogEvents.UPDATE_THING_SHADOW.code()));
            }
        }
    }

    @ParameterizedTest
    @EmptySource
    @ValueSource(strings = {SHADOW_NAME})
    void GIVEN_update_thing_shadow_request_with_reported_and_existing_shadow_WHEN_handle_request_THEN_update_thing_shadow(String shadowName) throws IOException, URISyntaxException {
        byte[] initialDocument = getJsonFromResource(RESOURCE_DIRECTORY_NAME + GOOD_INITIAL_DOCUMENT_FILE_NAME);
        byte[] updateRequest = getJsonFromResource(RESOURCE_DIRECTORY_NAME + GOOD_UPDATE_DOCUMENT_WITH_REPORTED_REQUEST_FILE_NAME);
        byte[] updateDocument = getJsonFromResource(RESOURCE_DIRECTORY_NAME + GOOD_UPDATED_DOCUMENT_FILE_NAME);
        byte[] documentsPayload = getJsonFromResource(RESOURCE_DIRECTORY_NAME + "good_documents_payload_with_reported_updated.json");
        byte[] deltaPayload = getJsonFromResource(RESOURCE_DIRECTORY_NAME + GOOD_DELTA_FILE_NAME);
        UpdateThingShadowRequest request = new UpdateThingShadowRequest();
        request.setThingName(THING_NAME);
        request.setShadowName(shadowName);
        request.setPayload(updateRequest);

        UpdateThingShadowResponse expectedResponse = new UpdateThingShadowResponse();
        expectedResponse.setPayload(updateDocument);

<<<<<<< HEAD
        try (UpdateThingShadowIPCHandler updateThingShadowIPCHandler = new UpdateThingShadowIPCHandler(mockContext, mockDao, mockAuthorizationHandlerWrapper, mockPubSubClientWrapper, mockSynchronizeHelper)) {
            when(mockDao.getShadowThing(any(), any())).thenReturn(Optional.of(initialDocument));
            when(mockDao.updateShadowThing(any(), any(), any())).thenReturn(Optional.of(updateDocument));
=======
        try (UpdateThingShadowIPCHandler updateThingShadowIPCHandler = new UpdateThingShadowIPCHandler(mockContext, mockDao, mockAuthorizationHandlerWrapper, mockPubSubClientWrapper)) {
            when(mockDao.getShadowThing(any(), any())).thenReturn(Optional.of(new ShadowDocument(initialDocument)));
            when(mockDao.updateShadowThing(any(), any(), any(), anyLong())).thenReturn(Optional.of(updateDocument));
>>>>>>> 0a5a0df5

            UpdateThingShadowResponse actualResponse = updateThingShadowIPCHandler.handleRequest(request);
            Optional<JsonNode> updatedDocumentJson = JsonUtil.getPayloadJson(actualResponse.getPayload());
            assertThat("Retrieved updateDocumentJson", updatedDocumentJson.isPresent(), is(true));
            assertAndRemoveTsAndMetadata(updatedDocumentJson.get());

            Optional<JsonNode> expectedAcceptedJson = JsonUtil.getPayloadJson(updateRequest);
            assertThat("Retrieved expectedAcceptedJson", expectedAcceptedJson.isPresent(), is(true));
            ((ObjectNode) expectedAcceptedJson.get()).set(SHADOW_DOCUMENT_VERSION, new IntNode(2));

            assertThat(updatedDocumentJson.get(), is(equalTo(expectedAcceptedJson.get())));

            verify(mockPubSubClientWrapper, times(1)).accept(pubSubRequestCaptor.capture());
            verify(mockPubSubClientWrapper, times(0)).delta(pubSubRequestCaptor.capture());
            verify(mockPubSubClientWrapper, times(1)).documents(pubSubRequestCaptor.capture());

            assertThat(pubSubRequestCaptor.getAllValues().size(), is(equalTo(2)));

            Optional<JsonNode> expectedDeltaJson = JsonUtil.getPayloadJson(deltaPayload);
            assertThat("Found expectedDeltaJson", expectedDeltaJson.isPresent(), is(true));
            Optional<JsonNode> expectedDocumentsJson = JsonUtil.getPayloadJson(documentsPayload);
            assertThat("Found expectedDocumentsJson", expectedDocumentsJson.isPresent(), is(true));

            Optional<JsonNode> acceptedJson = JsonUtil.getPayloadJson(pubSubRequestCaptor.getAllValues().get(0).getPayload());
            assertThat("Retrieved acceptedJson", acceptedJson.isPresent(), is(true));
            assertAndRemoveTsAndMetadata(acceptedJson.get());

            ((ObjectNode) acceptedJson.get()).remove(SHADOW_DOCUMENT_TIMESTAMP);
            Optional<JsonNode> documentsJson = JsonUtil.getPayloadJson(pubSubRequestCaptor.getAllValues().get(1).getPayload());
            assertThat("Retrieved documentsJson", documentsJson.isPresent(), is(true));
            assertThat("documentsJson has timestamp", documentsJson.get().has(SHADOW_DOCUMENT_TIMESTAMP), is(true));
            ((ObjectNode) documentsJson.get()).remove(SHADOW_DOCUMENT_TIMESTAMP);
            assertAndRemoveMetadata(documentsJson.get().get(Constants.SHADOW_DOCUMENT_STATE_CURRENT));
            assertAndRemoveMetadata(documentsJson.get().get(Constants.SHADOW_DOCUMENT_STATE_PREVIOUS));

            // verify pubsub payloads match expected output
            assertThat(acceptedJson.get(), is(equalTo(expectedAcceptedJson.get())));

            // TODO: broken until partial update PR added, uncomment once added
            // assertThat(documentsJson.get(), is(equalTo(expectedDocumentsJson.get())));

            // verify each pubsub call (accept, documents) had expected values
            for (int i = 0; i < pubSubRequestCaptor.getAllValues().size(); i++) {
                assertThat(pubSubRequestCaptor.getAllValues().get(i).getShadowName(), is(equalTo(shadowName)));
                assertThat(pubSubRequestCaptor.getAllValues().get(i).getThingName(), is(equalTo(THING_NAME)));
                assertThat("Expected operation", pubSubRequestCaptor.getAllValues().get(i).getPublishOperation(), is(Operation.UPDATE_SHADOW));
                assertThat("Expected log code", pubSubRequestCaptor.getAllValues().get(i).getPublishOperation().getLogEventType(), is(LogEvents.UPDATE_THING_SHADOW.code()));
            }
        }
    }

    @ParameterizedTest
    @EmptySource
    @ValueSource(strings = {SHADOW_NAME})
    void GIVEN_update_thing_shadow_request_with_same_desired_and_reported_and_existing_shadow_WHEN_handle_request_THEN_update_thing_shadow(String shadowName) throws IOException, URISyntaxException {
        byte[] initialDocument = getJsonFromResource(RESOURCE_DIRECTORY_NAME + GOOD_INITIAL_DOCUMENT_FILE_NAME);
        byte[] updateRequest = getJsonFromResource(RESOURCE_DIRECTORY_NAME + GOOD_UPDATE_DOCUMENT_WITH_SAME_DESIRED_AND_REPORTED_FILE_NAME);
        byte[] updateDocument = getJsonFromResource(RESOURCE_DIRECTORY_NAME + GOOD_UPDATED_DOCUMENT_FILE_NAME);
        byte[] documentsPayload = getJsonFromResource(RESOURCE_DIRECTORY_NAME + "good_documents_payload_with_same_desired_and_reported.json");
        byte[] deltaPayload = getJsonFromResource(RESOURCE_DIRECTORY_NAME + GOOD_DELTA_FILE_NAME);
        UpdateThingShadowRequest request = new UpdateThingShadowRequest();
        request.setThingName(THING_NAME);
        request.setShadowName(shadowName);
        request.setPayload(updateRequest);

        UpdateThingShadowResponse expectedResponse = new UpdateThingShadowResponse();
        expectedResponse.setPayload(updateDocument);

<<<<<<< HEAD
        try (UpdateThingShadowIPCHandler updateThingShadowIPCHandler = new UpdateThingShadowIPCHandler(mockContext, mockDao, mockAuthorizationHandlerWrapper, mockPubSubClientWrapper, mockSynchronizeHelper)) {
            when(mockDao.getShadowThing(any(), any())).thenReturn(Optional.of(initialDocument));
            when(mockDao.updateShadowThing(any(), any(), any())).thenReturn(Optional.of(updateDocument));
=======
        try (UpdateThingShadowIPCHandler updateThingShadowIPCHandler = new UpdateThingShadowIPCHandler(mockContext, mockDao, mockAuthorizationHandlerWrapper, mockPubSubClientWrapper)) {
            when(mockDao.getShadowThing(any(), any())).thenReturn(Optional.of(new ShadowDocument(initialDocument)));
            when(mockDao.updateShadowThing(any(), any(), any(), anyLong())).thenReturn(Optional.of(updateDocument));
>>>>>>> 0a5a0df5

            UpdateThingShadowResponse actualResponse = updateThingShadowIPCHandler.handleRequest(request);
            Optional<JsonNode> updatedDocumentJson = JsonUtil.getPayloadJson(actualResponse.getPayload());
            assertThat("Retrieved updateDocumentJson", updatedDocumentJson.isPresent(), is(true));
            assertAndRemoveTsAndMetadata(updatedDocumentJson.get());

            Optional<JsonNode> expectedAcceptedJson = JsonUtil.getPayloadJson(updateRequest);
            assertThat("Retrieved expectedAcceptedJson", expectedAcceptedJson.isPresent(), is(true));
            ((ObjectNode) expectedAcceptedJson.get()).set(SHADOW_DOCUMENT_VERSION, new IntNode(2));

            assertThat(updatedDocumentJson.get(), is(equalTo(expectedAcceptedJson.get())));

            verify(mockPubSubClientWrapper, times(1)).accept(pubSubRequestCaptor.capture());
            verify(mockPubSubClientWrapper, times(0)).delta(pubSubRequestCaptor.capture());
            verify(mockPubSubClientWrapper, times(1)).documents(pubSubRequestCaptor.capture());

            assertThat(pubSubRequestCaptor.getAllValues().size(), is(equalTo(2)));

            Optional<JsonNode> expectedDeltaJson = JsonUtil.getPayloadJson(deltaPayload);
            assertThat("Found expectedDeltaJson", expectedDeltaJson.isPresent(), is(true));
            Optional<JsonNode> expectedDocumentsJson = JsonUtil.getPayloadJson(documentsPayload);
            assertThat("Found expectedDocumentsJson", expectedDocumentsJson.isPresent(), is(true));

            Optional<JsonNode> acceptedJson = JsonUtil.getPayloadJson(pubSubRequestCaptor.getAllValues().get(0).getPayload());
            assertThat("Retrieved acceptedJson", acceptedJson.isPresent(), is(true));
            assertAndRemoveTsAndMetadata(acceptedJson.get());

            ((ObjectNode) acceptedJson.get()).remove(SHADOW_DOCUMENT_TIMESTAMP);
            Optional<JsonNode> documentsJson = JsonUtil.getPayloadJson(pubSubRequestCaptor.getAllValues().get(1).getPayload());
            assertThat("Retrieved documentsJson", documentsJson.isPresent(), is(true));
            assertThat("documentsJson has timestamp", documentsJson.get().has(SHADOW_DOCUMENT_TIMESTAMP), is(true));
            ((ObjectNode) documentsJson.get()).remove(SHADOW_DOCUMENT_TIMESTAMP);
            assertAndRemoveMetadata(documentsJson.get().get(Constants.SHADOW_DOCUMENT_STATE_CURRENT));
            assertAndRemoveMetadata(documentsJson.get().get(Constants.SHADOW_DOCUMENT_STATE_PREVIOUS));

            // verify pubsub payloads match expected output
            assertThat(acceptedJson.get(), is(equalTo(expectedAcceptedJson.get())));
            assertThat(documentsJson.get(), is(equalTo(expectedDocumentsJson.get())));

            // verify each pubsub call (accept, documents) had expected values
            for (int i = 0; i < pubSubRequestCaptor.getAllValues().size(); i++) {
                assertThat(pubSubRequestCaptor.getAllValues().get(i).getShadowName(), is(equalTo(shadowName)));
                assertThat(pubSubRequestCaptor.getAllValues().get(i).getThingName(), is(equalTo(THING_NAME)));
                assertThat("Expected operation", pubSubRequestCaptor.getAllValues().get(i).getPublishOperation(), is(Operation.UPDATE_SHADOW));
                assertThat("Expected log code", pubSubRequestCaptor.getAllValues().get(i).getPublishOperation().getLogEventType(), is(LogEvents.UPDATE_THING_SHADOW.code()));
            }
        }
    }

    @ParameterizedTest
    @EmptySource
    @ValueSource(strings = {SHADOW_NAME})
    void GIVEN_update_thing_shadow_request_with_add_and_remove_nodes_in_desired_and_existing_shadow_WHEN_handle_request_THEN_update_thing_shadow(String shadowName) throws IOException, URISyntaxException {
        byte[] initialDocument = getJsonFromResource(RESOURCE_DIRECTORY_NAME + GOOD_INITIAL_DOCUMENT_FILE_NAME);
        byte[] updateRequest = getJsonFromResource(RESOURCE_DIRECTORY_NAME + GOOD_UPDATE_DOCUMENT_WITH_DESIRED_AND_ADD_REMOVE_NODE_REQUEST_FILE_NAME);
        byte[] updateDocument = getJsonFromResource(RESOURCE_DIRECTORY_NAME + "good_new_document_with_add_delete_update.json");
        byte[] documentsPayload = getJsonFromResource(RESOURCE_DIRECTORY_NAME + "good_documents_payload_after_new_node_desired.json");
        byte[] deltaPayload = getJsonFromResource(RESOURCE_DIRECTORY_NAME + "good_delta_node_with_new_node.json");

        Optional<JsonNode> expectedAcceptedJson = JsonUtil.getPayloadJson(updateRequest);
        assertThat("Found expectedAcceptedJson", expectedAcceptedJson.isPresent(), is(true));
        ((ObjectNode) expectedAcceptedJson.get()).set(SHADOW_DOCUMENT_VERSION, new IntNode(2));
        Optional<JsonNode> expectedDeltaJson = JsonUtil.getPayloadJson(deltaPayload);
        assertThat("Found expectedDeltaJson", expectedDeltaJson.isPresent(), is(true));
        Optional<JsonNode> expectedDocumentsJson = JsonUtil.getPayloadJson(documentsPayload);
        assertThat("Found expectedDocumentsJson", expectedDocumentsJson.isPresent(), is(true));

        UpdateThingShadowRequest request = new UpdateThingShadowRequest();
        request.setThingName(THING_NAME);
        request.setShadowName(shadowName);
        request.setPayload(updateRequest);

        UpdateThingShadowResponse expectedResponse = new UpdateThingShadowResponse();
        expectedResponse.setPayload(updateDocument);

<<<<<<< HEAD
        try (UpdateThingShadowIPCHandler updateThingShadowIPCHandler = new UpdateThingShadowIPCHandler(mockContext, mockDao, mockAuthorizationHandlerWrapper, mockPubSubClientWrapper, mockSynchronizeHelper)) {
            when(mockDao.getShadowThing(any(), any())).thenReturn(Optional.of(initialDocument));
            when(mockDao.updateShadowThing(any(), any(), any())).thenReturn(Optional.of(updateDocument));
=======
        try (UpdateThingShadowIPCHandler updateThingShadowIPCHandler = new UpdateThingShadowIPCHandler(mockContext, mockDao, mockAuthorizationHandlerWrapper, mockPubSubClientWrapper)) {
            when(mockDao.getShadowThing(any(), any())).thenReturn(Optional.of(new ShadowDocument(initialDocument)));
            when(mockDao.updateShadowThing(any(), any(), any(), anyLong())).thenReturn(Optional.of(updateDocument));
>>>>>>> 0a5a0df5

            UpdateThingShadowResponse actualResponse = updateThingShadowIPCHandler.handleRequest(request);
            Optional<JsonNode> updatedDocumentJson = JsonUtil.getPayloadJson(actualResponse.getPayload());
            assertThat("Retrieved updatedDocumentJson", updatedDocumentJson.isPresent(), is(true));
            assertAndRemoveTsAndMetadata(updatedDocumentJson.get());

            assertThat(updatedDocumentJson.get(), is(equalTo(expectedAcceptedJson.get())));

            verify(mockPubSubClientWrapper, times(1)).accept(pubSubRequestCaptor.capture());
            verify(mockPubSubClientWrapper, times(1)).delta(pubSubRequestCaptor.capture());
            verify(mockPubSubClientWrapper, times(1)).documents(pubSubRequestCaptor.capture());
            assertThat(pubSubRequestCaptor.getAllValues().size(), is(equalTo(3)));

            Optional<JsonNode> acceptedJson = JsonUtil.getPayloadJson(pubSubRequestCaptor.getAllValues().get(0).getPayload());
            assertThat("Retrieved acceptedJson", acceptedJson.isPresent(), is(true));
            assertAndRemoveTsAndMetadata(acceptedJson.get());

            Optional<JsonNode> deltaJson = JsonUtil.getPayloadJson(pubSubRequestCaptor.getAllValues().get(1).getPayload());
            assertThat("Retrieved deltaJson", deltaJson.isPresent(), is(true));
            assertAndRemoveTsAndMetadata(deltaJson.get());

            Optional<JsonNode> documentsJson = JsonUtil.getPayloadJson(pubSubRequestCaptor.getAllValues().get(2).getPayload());
            assertThat("Retrieved documentsJson", documentsJson.isPresent(), is(true));
            assertThat("documentsJson has timestamp", documentsJson.get().has(SHADOW_DOCUMENT_TIMESTAMP), is(true));
            ((ObjectNode) documentsJson.get()).remove(SHADOW_DOCUMENT_TIMESTAMP);
            assertAndRemoveMetadata(documentsJson.get().get(Constants.SHADOW_DOCUMENT_STATE_CURRENT));
            assertAndRemoveMetadata(documentsJson.get().get(Constants.SHADOW_DOCUMENT_STATE_PREVIOUS));

            // verify pubsub payloads match expected output
            assertThat(acceptedJson.get(), is(equalTo(expectedAcceptedJson.get())));
            assertThat(deltaJson.get(), is(equalTo(expectedDeltaJson.get())));
            assertThat(documentsJson.get(), is(equalTo(expectedDocumentsJson.get())));

            // verify each pubsub call (accept, delta, documents) had expected values
            for (int i = 0; i < pubSubRequestCaptor.getAllValues().size(); i++) {
                assertThat(pubSubRequestCaptor.getAllValues().get(i).getShadowName(), is(equalTo(shadowName)));
                assertThat(pubSubRequestCaptor.getAllValues().get(i).getThingName(), is(equalTo(THING_NAME)));
                assertThat("Expected operation", pubSubRequestCaptor.getAllValues().get(i).getPublishOperation(), is(Operation.UPDATE_SHADOW));
                assertThat("Expected log code", pubSubRequestCaptor.getAllValues().get(i).getPublishOperation().getLogEventType(), is(LogEvents.UPDATE_THING_SHADOW.code()));
            }
        }
    }

    @ParameterizedTest
    @EmptySource
    @ValueSource(strings = {SHADOW_NAME})
    void GIVEN_update_thing_shadow_request_with_non_existent_shadow_WHEN_handle_request_THEN_update_thing_shadow(String shadowName) throws IOException, URISyntaxException {
        byte[] updateRequest = getJsonFromResource(RESOURCE_DIRECTORY_NAME + GOOD_UPDATE_DOCUMENT_WITH_DESIRED_REQUEST_FILE_NAME);
        JsonNode payloadJson = JsonUtil.getPayloadJson(updateRequest).get();
        ((ObjectNode) payloadJson).remove(SHADOW_DOCUMENT_VERSION);
        updateRequest = JsonUtil.getPayloadBytes(payloadJson);
        byte[] updateDocument = getJsonFromResource(RESOURCE_DIRECTORY_NAME + GOOD_UPDATED_DOCUMENT_FILE_NAME);
        byte[] documentsPayload = getJsonFromResource(RESOURCE_DIRECTORY_NAME + GOOD_DOCUMENTS_PAYLOAD_WITH_NO_PREVIOUS_FILE_NAME);
        byte[] deltaPayload = getJsonFromResource(RESOURCE_DIRECTORY_NAME + GOOD_DELTA_FILE_NAME);
        UpdateThingShadowRequest request = new UpdateThingShadowRequest();
        request.setThingName(THING_NAME);
        request.setShadowName(shadowName);
        request.setPayload(updateRequest);

        UpdateThingShadowResponse expectedResponse = new UpdateThingShadowResponse();
        expectedResponse.setPayload(updateDocument);
        
        try (UpdateThingShadowIPCHandler updateThingShadowIPCHandler = new UpdateThingShadowIPCHandler(mockContext, mockDao, mockAuthorizationHandlerWrapper, mockPubSubClientWrapper, mockSynchronizeHelper)) {
            when(mockDao.getShadowThing(any(), any())).thenReturn(Optional.empty());
            when(mockDao.updateShadowThing(any(), any(), any(), anyLong())).thenReturn(Optional.of(updateDocument));

            UpdateThingShadowResponse actualResponse = updateThingShadowIPCHandler.handleRequest(request);
            Optional<JsonNode> updatedDocumentJson = JsonUtil.getPayloadJson(actualResponse.getPayload());
            assertTrue(updatedDocumentJson.isPresent());
            assertAndRemoveTsAndMetadata(updatedDocumentJson.get());

            Optional<JsonNode> expectedAcceptedJson = JsonUtil.getPayloadJson(updateRequest);
            assertTrue(expectedAcceptedJson.isPresent());
            ((ObjectNode) expectedAcceptedJson.get()).set(SHADOW_DOCUMENT_VERSION, new IntNode(1));

            assertThat(updatedDocumentJson.get(), is(expectedAcceptedJson.get()));

            verify(mockPubSubClientWrapper, times(1)).accept(pubSubRequestCaptor.capture());
            verify(mockPubSubClientWrapper, times(1)).delta(pubSubRequestCaptor.capture());
            verify(mockPubSubClientWrapper, times(1)).documents(pubSubRequestCaptor.capture());
            assertThat(pubSubRequestCaptor.getAllValues().size(), is(equalTo(3)));

            Optional<JsonNode> expectedDeltaJson = JsonUtil.getPayloadJson(deltaPayload);
            assertThat("Found expectedDeltaJson", expectedDeltaJson.isPresent(), is(true));
            ((ObjectNode) expectedDeltaJson.get().get(SHADOW_DOCUMENT_STATE).get("color")).set("r", new IntNode(255));
            ((ObjectNode) expectedDeltaJson.get()).set(SHADOW_DOCUMENT_VERSION, new IntNode(1));
            Optional<JsonNode> expectedDocumentsJson = JsonUtil.getPayloadJson(documentsPayload);
            assertThat("Found expectedDocumentsJson", expectedDocumentsJson.isPresent(), is(true));

            Optional<JsonNode> acceptedJson = JsonUtil.getPayloadJson(pubSubRequestCaptor.getAllValues().get(0).getPayload());
            assertThat("Retrieved acceptedJson", acceptedJson.isPresent(), is(true));
            assertAndRemoveTsAndMetadata(acceptedJson.get());

            Optional<JsonNode> deltaJson = JsonUtil.getPayloadJson(pubSubRequestCaptor.getAllValues().get(1).getPayload());
            assertThat("Retrieved deltaJson", deltaJson.isPresent(), is(true));
            assertAndRemoveTsAndMetadata(deltaJson.get());

            Optional<JsonNode> documentsJson = JsonUtil.getPayloadJson(pubSubRequestCaptor.getAllValues().get(2).getPayload());
            assertThat("Retrieved documentsJson", documentsJson.isPresent(), is(true));
            assertThat("documentsJson has timestamp", documentsJson.get().has(SHADOW_DOCUMENT_TIMESTAMP), is(true));
            ((ObjectNode) documentsJson.get()).remove(SHADOW_DOCUMENT_TIMESTAMP);
            assertAndRemoveMetadata(documentsJson.get().get(Constants.SHADOW_DOCUMENT_STATE_CURRENT));

            // verify pubsub payloads match expected output
            assertThat(acceptedJson.get(), is(equalTo(expectedAcceptedJson.get())));
            assertThat(deltaJson.get(), is(equalTo(expectedDeltaJson.get())));
            assertThat(documentsJson.get(), is(equalTo(expectedDocumentsJson.get())));

            // verify each pubsub call (accept, delta, documents) had expected values
            for (int i = 0; i < pubSubRequestCaptor.getAllValues().size(); i++) {
                assertThat(pubSubRequestCaptor.getAllValues().get(i).getShadowName(), is(equalTo(shadowName)));
                assertThat(pubSubRequestCaptor.getAllValues().get(i).getThingName(), is(equalTo(THING_NAME)));
                assertThat("Expected operation", pubSubRequestCaptor.getAllValues().get(i).getPublishOperation(), is(Operation.UPDATE_SHADOW));
                assertThat("Expected log code", pubSubRequestCaptor.getAllValues().get(i).getPublishOperation().getLogEventType(), is(LogEvents.UPDATE_THING_SHADOW.code()));
            }
        }
    }

    @Test
    void GIVEN_shadow_manager_data_exception_from_update_query_WHEN_handle_request_THEN_throw_service_error(ExtensionContext context) throws IOException, URISyntaxException {
        byte[] initialDocument = getJsonFromResource(RESOURCE_DIRECTORY_NAME + GOOD_INITIAL_DOCUMENT_FILE_NAME);
        byte[] updateRequest = getJsonFromResource(RESOURCE_DIRECTORY_NAME + GOOD_UPDATE_DOCUMENT_WITH_DESIRED_REQUEST_FILE_NAME);
        ignoreExceptionOfType(context, ShadowManagerDataException.class);
        UpdateThingShadowRequest request = new UpdateThingShadowRequest();
        request.setThingName(THING_NAME);
        request.setShadowName(SHADOW_NAME);
        request.setPayload(updateRequest);

<<<<<<< HEAD
        try (UpdateThingShadowIPCHandler updateThingShadowIPCHandler = new UpdateThingShadowIPCHandler(mockContext, mockDao, mockAuthorizationHandlerWrapper, mockPubSubClientWrapper, mockSynchronizeHelper)) {
            when(mockDao.getShadowThing(any(), any())).thenReturn(Optional.of(initialDocument));
            doThrow(new ShadowManagerDataException(new Exception(SAMPLE_EXCEPTION_MESSAGE))).when(mockDao).updateShadowThing(any(), any(), any());
=======
        try (UpdateThingShadowIPCHandler updateThingShadowIPCHandler = new UpdateThingShadowIPCHandler(mockContext, mockDao, mockAuthorizationHandlerWrapper, mockPubSubClientWrapper)) {
            when(mockDao.getShadowThing(any(), any())).thenReturn(Optional.of(new ShadowDocument(initialDocument)));
            doThrow(new ShadowManagerDataException(new Exception(SAMPLE_EXCEPTION_MESSAGE))).when(mockDao).updateShadowThing(any(), any(), any(), anyLong());
>>>>>>> 0a5a0df5
            ServiceError thrown = assertThrows(ServiceError.class, () -> updateThingShadowIPCHandler.handleRequest(request));
            assertThat(thrown.getMessage(), containsString(SAMPLE_EXCEPTION_MESSAGE));

            verify(mockPubSubClientWrapper, times(1)).reject(pubSubRequestCaptor.capture());

            assertThat(pubSubRequestCaptor.getValue(), is(notNullValue()));
            assertThat(pubSubRequestCaptor.getValue().getShadowName(), is(equalTo(SHADOW_NAME)));
            assertThat("Expected operation", pubSubRequestCaptor.getValue().getPublishOperation(), is(Operation.UPDATE_SHADOW));
            assertThat("Expected log code", pubSubRequestCaptor.getValue().getPublishOperation().getLogEventType(), is(LogEvents.UPDATE_THING_SHADOW.code()));

            JsonNode errorNode = JsonUtil.getPayloadJson(pubSubRequestCaptor.getValue().getPayload()).get();
            assertThat(errorNode.get(SHADOW_DOCUMENT_TIMESTAMP).asLong(), is(not(equalTo(Instant.EPOCH.toEpochMilli()))));
            assertThat(errorNode.get(ERROR_CODE_FIELD_NAME).asInt(), is(500));
            assertThat(errorNode.get(ERROR_MESSAGE_FIELD_NAME).asText(), startsWith("Internal service failure"));
        }
    }

    @Test
    void GIVEN_shadow_manager_data_exception_from_get_query_WHEN_handle_request_THEN_throw_service_error(ExtensionContext context) throws IOException, URISyntaxException {
        byte[] updateRequest = getJsonFromResource(RESOURCE_DIRECTORY_NAME + GOOD_UPDATE_DOCUMENT_WITH_DESIRED_REQUEST_FILE_NAME);
        ignoreExceptionOfType(context, ShadowManagerDataException.class);
        UpdateThingShadowRequest request = new UpdateThingShadowRequest();
        request.setThingName(THING_NAME);
        request.setShadowName(SHADOW_NAME);
        request.setPayload(updateRequest);

        try (UpdateThingShadowIPCHandler updateThingShadowIPCHandler = new UpdateThingShadowIPCHandler(mockContext, mockDao, mockAuthorizationHandlerWrapper, mockPubSubClientWrapper, mockSynchronizeHelper)) {
            doThrow(new ShadowManagerDataException(new Exception(SAMPLE_EXCEPTION_MESSAGE))).when(mockDao).getShadowThing(any(), any());
            ServiceError thrown = assertThrows(ServiceError.class, () -> updateThingShadowIPCHandler.handleRequest(request));
            assertThat(thrown.getMessage(), containsString(SAMPLE_EXCEPTION_MESSAGE));

            verify(mockPubSubClientWrapper, times(1)).reject(pubSubRequestCaptor.capture());

            assertThat(pubSubRequestCaptor.getValue(), is(notNullValue()));
            assertThat(pubSubRequestCaptor.getValue().getShadowName(), is(equalTo(SHADOW_NAME)));
            assertThat("Expected operation", pubSubRequestCaptor.getValue().getPublishOperation(), is(Operation.UPDATE_SHADOW));
            assertThat("Expected log code", pubSubRequestCaptor.getValue().getPublishOperation().getLogEventType(), is(LogEvents.UPDATE_THING_SHADOW.code()));

            JsonNode errorNode = JsonUtil.getPayloadJson(pubSubRequestCaptor.getValue().getPayload()).get();
            assertThat(errorNode.get(SHADOW_DOCUMENT_TIMESTAMP).asLong(), is(not(equalTo(Instant.EPOCH.toEpochMilli()))));
            assertThat(errorNode.get(ERROR_CODE_FIELD_NAME).asInt(), is(500));
            assertThat(errorNode.get(ERROR_MESSAGE_FIELD_NAME).asText(), startsWith("Internal service failure"));
        }
    }

    @Test
    void GIVEN_update_thing_shadow_request_WHEN_missing_payload_THEN_update_thing_shadow(ExtensionContext context) throws IOException {
        ignoreExceptionOfType(context, InvalidRequestParametersException.class);
        UpdateThingShadowRequest request = new UpdateThingShadowRequest();
        request.setThingName(THING_NAME);
        request.setShadowName(SHADOW_NAME);
        try (UpdateThingShadowIPCHandler updateThingShadowIPCHandler = new UpdateThingShadowIPCHandler(mockContext, mockDao, mockAuthorizationHandlerWrapper, mockPubSubClientWrapper, mockSynchronizeHelper)) {

        InvalidArgumentsError thrown = assertThrows(InvalidArgumentsError.class, () -> updateThingShadowIPCHandler.handleRequest(request));
        assertThat(thrown.getMessage(), is("Missing update payload"));

            verify(mockPubSubClientWrapper, times(1)).reject(pubSubRequestCaptor.capture());

            assertThat(pubSubRequestCaptor.getValue(), is(notNullValue()));
            assertThat(pubSubRequestCaptor.getValue().getShadowName(), is(equalTo(SHADOW_NAME)));
            assertThat("Expected operation", pubSubRequestCaptor.getValue().getPublishOperation(), is(Operation.UPDATE_SHADOW));
            assertThat("Expected log code", pubSubRequestCaptor.getValue().getPublishOperation().getLogEventType(), is(LogEvents.UPDATE_THING_SHADOW.code()));

        JsonNode errorNode = JsonUtil.getPayloadJson(pubSubRequestCaptor.getValue().getPayload()).get();
        assertThat(errorNode.get(SHADOW_DOCUMENT_TIMESTAMP).asLong(), is(not(equalTo(Instant.EPOCH.toEpochMilli()))));
        assertThat(errorNode.get(ERROR_CODE_FIELD_NAME).asInt(), is(400));
        assertThat(errorNode.get(ERROR_MESSAGE_FIELD_NAME).asText(), is("Missing update payload"));
        }
    }

    @Test
    void GIVEN_unauthorized_service_WHEN_handle_request_THEN_throw_unauthorized_error(ExtensionContext context) throws Exception {
        byte[] updateRequest = getJsonFromResource(RESOURCE_DIRECTORY_NAME + GOOD_UPDATE_DOCUMENT_WITH_DESIRED_REQUEST_FILE_NAME);
        ignoreExceptionOfType(context, AuthorizationException.class);
        UpdateThingShadowRequest request = new UpdateThingShadowRequest();
        request.setThingName(THING_NAME);
        request.setShadowName(SHADOW_NAME);
        request.setPayload(updateRequest);
        doThrow(new AuthorizationException(SAMPLE_EXCEPTION_MESSAGE)).when(mockAuthorizationHandlerWrapper).doAuthorization(any(), any(), any());

        try (UpdateThingShadowIPCHandler updateThingShadowIPCHandler = new UpdateThingShadowIPCHandler(mockContext, mockDao, mockAuthorizationHandlerWrapper, mockPubSubClientWrapper, mockSynchronizeHelper)) {
            UnauthorizedError thrown = assertThrows(UnauthorizedError.class, () -> updateThingShadowIPCHandler.handleRequest(request));
            assertThat(thrown.getMessage(), is(equalTo(SAMPLE_EXCEPTION_MESSAGE)));

            verify(mockPubSubClientWrapper, times(1)).reject(pubSubRequestCaptor.capture());

            assertThat(pubSubRequestCaptor.getValue(), is(notNullValue()));
            assertThat(pubSubRequestCaptor.getValue().getShadowName(), is(equalTo(SHADOW_NAME)));
            assertThat("Expected operation", pubSubRequestCaptor.getValue().getPublishOperation(), is(Operation.UPDATE_SHADOW));
            assertThat("Expected log code", pubSubRequestCaptor.getValue().getPublishOperation().getLogEventType(), is(LogEvents.UPDATE_THING_SHADOW.code()));

            JsonNode errorNode = JsonUtil.getPayloadJson(pubSubRequestCaptor.getValue().getPayload()).get();
            assertThat(errorNode.get(SHADOW_DOCUMENT_TIMESTAMP).asLong(), is(not(equalTo(Instant.EPOCH.toEpochMilli()))));
            assertThat(errorNode.get(ERROR_CODE_FIELD_NAME).asInt(), is(401));
            assertThat(errorNode.get(ERROR_MESSAGE_FIELD_NAME).asText(), startsWith("Unauthorized"));
        }
    }

    @ParameterizedTest
    @MethodSource("com.aws.greengrass.shadowmanager.TestUtils#invalidThingAndShadowName")
    void GIVEN_invalid_thing_or_shadow_name_WHEN_handle_request_THEN_throw_invalid_arguments_error(String thingName, String shadowName, ExtensionContext context) throws IOException, URISyntaxException {
        byte[] updateRequest = getJsonFromResource(RESOURCE_DIRECTORY_NAME + GOOD_UPDATE_DOCUMENT_WITH_DESIRED_REQUEST_FILE_NAME);
        ignoreExceptionOfType(context, InvalidRequestParametersException.class);
        UpdateThingShadowRequest request = new UpdateThingShadowRequest();
        request.setThingName(thingName);
        request.setShadowName(shadowName);
        request.setPayload(updateRequest);

        try (UpdateThingShadowIPCHandler updateThingShadowIPCHandler = new UpdateThingShadowIPCHandler(mockContext, mockDao, mockAuthorizationHandlerWrapper, mockPubSubClientWrapper, mockSynchronizeHelper)) {
            InvalidArgumentsError thrown = assertThrows(InvalidArgumentsError.class, () -> updateThingShadowIPCHandler.handleRequest(request));
            assertThat(thrown.getMessage(), either(startsWith("ShadowName")).or(startsWith("ThingName")));

            verify(mockPubSubClientWrapper, times(1)).reject(pubSubRequestCaptor.capture());

            assertThat(pubSubRequestCaptor.getValue(), is(notNullValue()));
            assertThat(pubSubRequestCaptor.getValue().getShadowName(), is(equalTo(shadowName)));
            assertThat("Expected operation", pubSubRequestCaptor.getValue().getPublishOperation(), is(Operation.UPDATE_SHADOW));
            assertThat("Expected log code", pubSubRequestCaptor.getValue().getPublishOperation().getLogEventType(), is(LogEvents.UPDATE_THING_SHADOW.code()));

            JsonNode errorNode = JsonUtil.getPayloadJson(pubSubRequestCaptor.getValue().getPayload()).get();
            assertThat(errorNode.get(SHADOW_DOCUMENT_TIMESTAMP).asLong(), is(not(equalTo(Instant.EPOCH.toEpochMilli()))));
            assertThat(errorNode.get(ERROR_CODE_FIELD_NAME).asInt(), is(400));
            assertThat(errorNode.get(ERROR_MESSAGE_FIELD_NAME).asText(), either(startsWith("ShadowName")).or(startsWith("ThingName")));
        }
    }

    @Test
    void GIVEN_unexpected_empty_return_during_update_query_WHEN_handle_request_THEN_throw_service_error(ExtensionContext context) throws IOException, URISyntaxException {
        byte[] initialDocument = getJsonFromResource(RESOURCE_DIRECTORY_NAME + GOOD_INITIAL_DOCUMENT_FILE_NAME);
        byte[] updateRequest = getJsonFromResource(RESOURCE_DIRECTORY_NAME + GOOD_UPDATE_DOCUMENT_WITH_DESIRED_REQUEST_FILE_NAME);
        ignoreExceptionOfType(context, ServiceError.class);
        UpdateThingShadowRequest request = new UpdateThingShadowRequest();
        request.setThingName(THING_NAME);
        request.setShadowName(SHADOW_NAME);
        request.setPayload(updateRequest);

<<<<<<< HEAD
        try (UpdateThingShadowIPCHandler updateThingShadowIPCHandler = new UpdateThingShadowIPCHandler(mockContext, mockDao, mockAuthorizationHandlerWrapper, mockPubSubClientWrapper, mockSynchronizeHelper)) {
            when(mockDao.getShadowThing(any(), any())).thenReturn(Optional.of(initialDocument));
            when(mockDao.updateShadowThing(any(), any(), any())).thenReturn(Optional.empty());
=======
        try (UpdateThingShadowIPCHandler updateThingShadowIPCHandler = new UpdateThingShadowIPCHandler(mockContext, mockDao, mockAuthorizationHandlerWrapper, mockPubSubClientWrapper)) {
            when(mockDao.getShadowThing(any(), any())).thenReturn(Optional.of(new ShadowDocument(initialDocument)));
            when(mockDao.updateShadowThing(any(), any(), any(), anyLong())).thenReturn(Optional.empty());
>>>>>>> 0a5a0df5

            ServiceError thrown = assertThrows(ServiceError.class, () -> updateThingShadowIPCHandler.handleRequest(request));
            assertThat(thrown.getMessage(), startsWith("Unexpected error"));

            verify(mockPubSubClientWrapper, times(1))
                    .reject(pubSubRequestCaptor.capture());

            assertThat(pubSubRequestCaptor.getValue(), is(notNullValue()));
            assertThat(pubSubRequestCaptor.getValue().getShadowName(), is(equalTo(SHADOW_NAME)));
            assertThat("Expected operation", pubSubRequestCaptor.getValue().getPublishOperation(), is(Operation.UPDATE_SHADOW));
            assertThat("Expected log code", pubSubRequestCaptor.getValue().getPublishOperation().getLogEventType(), is(LogEvents.UPDATE_THING_SHADOW.code()));

            JsonNode errorNode = JsonUtil.getPayloadJson(pubSubRequestCaptor.getValue().getPayload()).get();
            assertThat(errorNode.get(SHADOW_DOCUMENT_TIMESTAMP).asLong(), is(not(equalTo(Instant.EPOCH.toEpochMilli()))));
            assertThat(errorNode.get(ERROR_CODE_FIELD_NAME).asInt(), is(500));
            assertThat(errorNode.get(ERROR_MESSAGE_FIELD_NAME).asText(), startsWith("Internal service failure"));
        }
    }

    // reusable function to verify InvalidArgumentsError from faulty update requests
    private void assertInvalidArgumentsErrorFromPayloadUpdate(byte[] initialDocument, byte[] badUpdateRequest, String expectedErrorMessage, int expectedErrorCode, ExtensionContext context) throws IOException {
        ignoreExceptionOfType(context, InvalidRequestParametersException.class);
        UpdateThingShadowRequest request = new UpdateThingShadowRequest();
        request.setThingName(THING_NAME);
        request.setShadowName(SHADOW_NAME);
        request.setPayload(badUpdateRequest);

        if (initialDocument != null) {
            when(mockDao.getShadowThing(any(), any())).thenReturn(Optional.of(new ShadowDocument(initialDocument)));
        }

        try (UpdateThingShadowIPCHandler updateThingShadowIPCHandler = new UpdateThingShadowIPCHandler(mockContext, mockDao, mockAuthorizationHandlerWrapper, mockPubSubClientWrapper, mockSynchronizeHelper)) {

            InvalidArgumentsError thrown = assertThrows(InvalidArgumentsError.class, () -> updateThingShadowIPCHandler.handleRequest(request));
            assertThat(thrown.getMessage().trim(), is(equalTo(expectedErrorMessage)));

            verify(mockPubSubClientWrapper, times(1))
                    .reject(pubSubRequestCaptor.capture());

            assertThat(pubSubRequestCaptor.getValue(), is(notNullValue()));
            assertThat(pubSubRequestCaptor.getValue().getShadowName(), is(equalTo(SHADOW_NAME)));
            assertThat("Expected operation", pubSubRequestCaptor.getValue().getPublishOperation(), is(Operation.UPDATE_SHADOW));
            assertThat("Expected log code", pubSubRequestCaptor.getValue().getPublishOperation().getLogEventType(), is(LogEvents.UPDATE_THING_SHADOW.code()));

            JsonNode errorNode = JsonUtil.getPayloadJson(pubSubRequestCaptor.getValue().getPayload()).get();
            assertThat(errorNode.get(SHADOW_DOCUMENT_TIMESTAMP).asLong(), is(not(equalTo(Instant.EPOCH.toEpochMilli()))));
            assertThat(errorNode.get(ERROR_CODE_FIELD_NAME).asInt(), is(expectedErrorCode));
            assertThat(errorNode.get(ERROR_MESSAGE_FIELD_NAME).asText(), is(equalTo(expectedErrorMessage)));
        }
    }

    @ParameterizedTest
    @NullAndEmptySource
    void GIVEN_missing_payload_WHEN_handle_request_THEN_throw_invalid_arguments_error(byte[] updatePayload, ExtensionContext context) throws IOException {
        String expectedErrorString = "Missing update payload";
        int expectedErrorCode = 400;
        assertInvalidArgumentsErrorFromPayloadUpdate(null, updatePayload, expectedErrorString, expectedErrorCode, context);
    }

    @Test
    void GIVEN_bad_update_document_with_no_state_node_WHEN_handle_request_THEN_throw_invalid_argument_error_and_send_message_on_rejected_topic(ExtensionContext context) throws IOException, URISyntaxException {
        byte[] badUpdateRequest = getJsonFromResource(RESOURCE_DIRECTORY_NAME + BAD_UPDATE_DOCUMENT_WITHOUT_STATE_NODE_FILE_NAME);
        String expectedErrorString = "Invalid JSON\nobject has missing required properties ([\"state\"])";
        int expectedErrorCode = 400;
        assertInvalidArgumentsErrorFromPayloadUpdate(null, badUpdateRequest, expectedErrorString, expectedErrorCode, context);
    }

    @Test
    void GIVEN_bad_update_with_non_int_version_WHEN_handle_request_THEN_throw_invalid_argument_error_and_send_message_on_rejected_topic(ExtensionContext context)
            throws IOException, URISyntaxException {
        byte[] badUpdateRequest = getJsonFromResource(RESOURCE_DIRECTORY_NAME + "bad_version_update_document.json");
        String expectedErrorString = "Invalid JSON\nInvalid version. instance type (string) does not match any allowed primitive type (allowed: [\"integer\",\"number\"])";
        int expectedErrorCode = 400;
        assertInvalidArgumentsErrorFromPayloadUpdate(null, badUpdateRequest, expectedErrorString, expectedErrorCode, context);
    }

    @Test
    void GIVEN_bad_update_with_much_higher_version_than_existing_shadow_WHEN_handle_request_THEN_throw_conflict_error_and_send_message_on_rejected_topic(ExtensionContext context)
            throws IOException, URISyntaxException {
        byte[] initialDocument = getJsonFromResource(RESOURCE_DIRECTORY_NAME + GOOD_INITIAL_DOCUMENT_FILE_NAME);
        byte[] badUpdateRequest = getJsonFromResource(RESOURCE_DIRECTORY_NAME + "bad_version_update_document_with_higher_version_number.json");
        ignoreExceptionOfType(context, ConflictError.class);
        UpdateThingShadowRequest request = new UpdateThingShadowRequest();
        request.setThingName(THING_NAME);
        request.setShadowName(SHADOW_NAME);
        request.setPayload(badUpdateRequest);

        when(mockDao.getShadowThing(any(), any())).thenReturn(Optional.of(new ShadowDocument(initialDocument)));

        try (UpdateThingShadowIPCHandler updateThingShadowIPCHandler = new UpdateThingShadowIPCHandler(mockContext, mockDao, mockAuthorizationHandlerWrapper, mockPubSubClientWrapper, mockSynchronizeHelper)) {

            ConflictError thrown = assertThrows(ConflictError.class, () -> updateThingShadowIPCHandler.handleRequest(request));
            assertThat(thrown.getMessage().trim(), is(equalTo("Version conflict")));

            verify(mockPubSubClientWrapper, times(1))
                    .reject(pubSubRequestCaptor.capture());

            assertThat(pubSubRequestCaptor.getValue(), is(notNullValue()));
            assertThat(pubSubRequestCaptor.getValue().getShadowName(), is(equalTo(SHADOW_NAME)));
            assertThat("Expected operation", pubSubRequestCaptor.getValue().getPublishOperation(), is(Operation.UPDATE_SHADOW));
            assertThat("Expected log code", pubSubRequestCaptor.getValue().getPublishOperation().getLogEventType(), is(LogEvents.UPDATE_THING_SHADOW.code()));

            JsonNode errorNode = JsonUtil.getPayloadJson(pubSubRequestCaptor.getValue().getPayload()).get();
            assertThat(errorNode.get(SHADOW_DOCUMENT_TIMESTAMP).asLong(), is(not(equalTo(Instant.EPOCH.toEpochMilli()))));
            assertThat(errorNode.get(ERROR_CODE_FIELD_NAME).asInt(), is(409));
            assertThat(errorNode.get(ERROR_MESSAGE_FIELD_NAME).asText(), is(equalTo("Version conflict")));
        }
    }

    @Test
    void GIVEN_bad_update_with_state_node_as_value_node_WHEN_handle_request_THEN_throw_invalid_argument_error_and_send_message_on_rejected_topic(ExtensionContext context)
            throws IOException, URISyntaxException {
        byte[] initialDocument = getJsonFromResource(RESOURCE_DIRECTORY_NAME + GOOD_INITIAL_DOCUMENT_FILE_NAME);
        byte[] badUpdateRequest = getJsonFromResource(RESOURCE_DIRECTORY_NAME + "bad_update_document_with_state_node_as_value_node.json");
        String expectedErrorString = "Invalid JSON\nInvalid state. instance type (string) does not match any allowed primitive type (allowed: [\"object\"])";
        int expectedErrorCode = 400;
        assertInvalidArgumentsErrorFromPayloadUpdate(initialDocument, badUpdateRequest, expectedErrorString, expectedErrorCode, context);
    }

    @Test
    void GIVEN_bad_update_with_state_depth_greater_than_max_depth_WHEN_handle_request_THEN_throw_invalid_argument_error_and_send_message_on_rejected_topic(ExtensionContext context)
            throws IOException, URISyntaxException {
        byte[] initialDocument = getJsonFromResource(RESOURCE_DIRECTORY_NAME + GOOD_INITIAL_DOCUMENT_FILE_NAME);
        byte[] badUpdateRequest = getJsonFromResource(RESOURCE_DIRECTORY_NAME + "bad_update_document_with_depth.json");
        String expectedErrorString = "JSON contains too many levels of nesting; maximum is 6";
        int expectedErrorCode = 400;
        assertInvalidArgumentsErrorFromPayloadUpdate(initialDocument, badUpdateRequest, expectedErrorString, expectedErrorCode, context);
    }

    @Test
    void GIVEN_bad_update_with_payload_size_greater_than_max_size_WHEN_handle_request_THEN_throw_invalid_argument_error_and_send_message_on_rejected_topic(ExtensionContext context)
            throws IOException, URISyntaxException {
        byte[] initialDocument = getJsonFromResource(RESOURCE_DIRECTORY_NAME + GOOD_INITIAL_DOCUMENT_FILE_NAME);
        byte[] badUpdateRequest = new byte[DEFAULT_DOCUMENT_SIZE + 1];
        String expectedErrorString = "The payload exceeds the maximum size allowed";
        int expectedErrorCode = 413;
        assertInvalidArgumentsErrorFromPayloadUpdate(initialDocument, badUpdateRequest, expectedErrorString, expectedErrorCode, context);
    }

    @Test
    void GIVEN_update_thing_shadow_ipc_handler_WHEN_handle_stream_event_THEN_nothing_happens() {
        try (UpdateThingShadowIPCHandler updateThingShadowIPCHandler = new UpdateThingShadowIPCHandler(mockContext, mockDao, mockAuthorizationHandlerWrapper, mockPubSubClientWrapper, mockSynchronizeHelper)) {
            assertDoesNotThrow(() -> updateThingShadowIPCHandler.handleStreamEvent(mock(EventStreamJsonMessage.class)));
        }
    }

    @Test
    void GIVEN_update_thing_shadow_ipc_handler_WHEN_stream_closes_THEN_nothing_happens() {
        try (UpdateThingShadowIPCHandler updateThingShadowIPCHandler = new UpdateThingShadowIPCHandler(mockContext, mockDao, mockAuthorizationHandlerWrapper, mockPubSubClientWrapper, mockSynchronizeHelper)) {
            assertDoesNotThrow(updateThingShadowIPCHandler::onStreamClosed);
        }
    }
}<|MERGE_RESOLUTION|>--- conflicted
+++ resolved
@@ -159,15 +159,9 @@
         UpdateThingShadowResponse expectedResponse = new UpdateThingShadowResponse();
         expectedResponse.setPayload(updateDocument);
 
-<<<<<<< HEAD
-        try (UpdateThingShadowIPCHandler updateThingShadowIPCHandler = new UpdateThingShadowIPCHandler(mockContext, mockDao, mockAuthorizationHandlerWrapper, mockPubSubClientWrapper, mockSynchronizeHelper)) {
-            when(mockDao.getShadowThing(any(), any())).thenReturn(Optional.of(initialDocument));
-            when(mockDao.updateShadowThing(any(), any(), any())).thenReturn(Optional.of(updateDocument));
-=======
-        try (UpdateThingShadowIPCHandler updateThingShadowIPCHandler = new UpdateThingShadowIPCHandler(mockContext, mockDao, mockAuthorizationHandlerWrapper, mockPubSubClientWrapper)) {
+        try (UpdateThingShadowIPCHandler updateThingShadowIPCHandler = new UpdateThingShadowIPCHandler(mockContext, mockDao, mockAuthorizationHandlerWrapper, mockPubSubClientWrapper, mockSynchronizeHelper)) {
             when(mockDao.getShadowThing(any(), any())).thenReturn(Optional.of(new ShadowDocument(initialDocument)));
             when(mockDao.updateShadowThing(any(), any(), any(), anyLong())).thenReturn(Optional.of(updateDocument));
->>>>>>> 0a5a0df5
 
             UpdateThingShadowResponse actualResponse = updateThingShadowIPCHandler.handleRequest(request);
             Optional<JsonNode> updatedDocumentJson = JsonUtil.getPayloadJson(actualResponse.getPayload());
@@ -238,15 +232,9 @@
         UpdateThingShadowResponse expectedResponse = new UpdateThingShadowResponse();
         expectedResponse.setPayload(updateDocument);
 
-<<<<<<< HEAD
-        try (UpdateThingShadowIPCHandler updateThingShadowIPCHandler = new UpdateThingShadowIPCHandler(mockContext, mockDao, mockAuthorizationHandlerWrapper, mockPubSubClientWrapper, mockSynchronizeHelper)) {
-            when(mockDao.getShadowThing(any(), any())).thenReturn(Optional.of(initialDocument));
-            when(mockDao.updateShadowThing(any(), any(), any())).thenReturn(Optional.of(updateDocument));
-=======
-        try (UpdateThingShadowIPCHandler updateThingShadowIPCHandler = new UpdateThingShadowIPCHandler(mockContext, mockDao, mockAuthorizationHandlerWrapper, mockPubSubClientWrapper)) {
+        try (UpdateThingShadowIPCHandler updateThingShadowIPCHandler = new UpdateThingShadowIPCHandler(mockContext, mockDao, mockAuthorizationHandlerWrapper, mockPubSubClientWrapper, mockSynchronizeHelper)) {
             when(mockDao.getShadowThing(any(), any())).thenReturn(Optional.of(new ShadowDocument(initialDocument)));
             when(mockDao.updateShadowThing(any(), any(), any(), anyLong())).thenReturn(Optional.of(updateDocument));
->>>>>>> 0a5a0df5
 
             UpdateThingShadowResponse actualResponse = updateThingShadowIPCHandler.handleRequest(request);
             Optional<JsonNode> updatedDocumentJson = JsonUtil.getPayloadJson(actualResponse.getPayload());
@@ -315,15 +303,9 @@
         UpdateThingShadowResponse expectedResponse = new UpdateThingShadowResponse();
         expectedResponse.setPayload(updateDocument);
 
-<<<<<<< HEAD
-        try (UpdateThingShadowIPCHandler updateThingShadowIPCHandler = new UpdateThingShadowIPCHandler(mockContext, mockDao, mockAuthorizationHandlerWrapper, mockPubSubClientWrapper, mockSynchronizeHelper)) {
-            when(mockDao.getShadowThing(any(), any())).thenReturn(Optional.of(initialDocument));
-            when(mockDao.updateShadowThing(any(), any(), any())).thenReturn(Optional.of(updateDocument));
-=======
-        try (UpdateThingShadowIPCHandler updateThingShadowIPCHandler = new UpdateThingShadowIPCHandler(mockContext, mockDao, mockAuthorizationHandlerWrapper, mockPubSubClientWrapper)) {
+        try (UpdateThingShadowIPCHandler updateThingShadowIPCHandler = new UpdateThingShadowIPCHandler(mockContext, mockDao, mockAuthorizationHandlerWrapper, mockPubSubClientWrapper, mockSynchronizeHelper)) {
             when(mockDao.getShadowThing(any(), any())).thenReturn(Optional.of(new ShadowDocument(initialDocument)));
             when(mockDao.updateShadowThing(any(), any(), any(), anyLong())).thenReturn(Optional.of(updateDocument));
->>>>>>> 0a5a0df5
 
             UpdateThingShadowResponse actualResponse = updateThingShadowIPCHandler.handleRequest(request);
             Optional<JsonNode> updatedDocumentJson = JsonUtil.getPayloadJson(actualResponse.getPayload());
@@ -399,15 +381,9 @@
         UpdateThingShadowResponse expectedResponse = new UpdateThingShadowResponse();
         expectedResponse.setPayload(updateDocument);
 
-<<<<<<< HEAD
-        try (UpdateThingShadowIPCHandler updateThingShadowIPCHandler = new UpdateThingShadowIPCHandler(mockContext, mockDao, mockAuthorizationHandlerWrapper, mockPubSubClientWrapper, mockSynchronizeHelper)) {
-            when(mockDao.getShadowThing(any(), any())).thenReturn(Optional.of(initialDocument));
-            when(mockDao.updateShadowThing(any(), any(), any())).thenReturn(Optional.of(updateDocument));
-=======
-        try (UpdateThingShadowIPCHandler updateThingShadowIPCHandler = new UpdateThingShadowIPCHandler(mockContext, mockDao, mockAuthorizationHandlerWrapper, mockPubSubClientWrapper)) {
+        try (UpdateThingShadowIPCHandler updateThingShadowIPCHandler = new UpdateThingShadowIPCHandler(mockContext, mockDao, mockAuthorizationHandlerWrapper, mockPubSubClientWrapper, mockSynchronizeHelper)) {
             when(mockDao.getShadowThing(any(), any())).thenReturn(Optional.of(new ShadowDocument(initialDocument)));
             when(mockDao.updateShadowThing(any(), any(), any(), anyLong())).thenReturn(Optional.of(updateDocument));
->>>>>>> 0a5a0df5
 
             UpdateThingShadowResponse actualResponse = updateThingShadowIPCHandler.handleRequest(request);
             Optional<JsonNode> updatedDocumentJson = JsonUtil.getPayloadJson(actualResponse.getPayload());
@@ -536,15 +512,9 @@
         request.setShadowName(SHADOW_NAME);
         request.setPayload(updateRequest);
 
-<<<<<<< HEAD
-        try (UpdateThingShadowIPCHandler updateThingShadowIPCHandler = new UpdateThingShadowIPCHandler(mockContext, mockDao, mockAuthorizationHandlerWrapper, mockPubSubClientWrapper, mockSynchronizeHelper)) {
-            when(mockDao.getShadowThing(any(), any())).thenReturn(Optional.of(initialDocument));
-            doThrow(new ShadowManagerDataException(new Exception(SAMPLE_EXCEPTION_MESSAGE))).when(mockDao).updateShadowThing(any(), any(), any());
-=======
-        try (UpdateThingShadowIPCHandler updateThingShadowIPCHandler = new UpdateThingShadowIPCHandler(mockContext, mockDao, mockAuthorizationHandlerWrapper, mockPubSubClientWrapper)) {
+        try (UpdateThingShadowIPCHandler updateThingShadowIPCHandler = new UpdateThingShadowIPCHandler(mockContext, mockDao, mockAuthorizationHandlerWrapper, mockPubSubClientWrapper, mockSynchronizeHelper)) {
             when(mockDao.getShadowThing(any(), any())).thenReturn(Optional.of(new ShadowDocument(initialDocument)));
             doThrow(new ShadowManagerDataException(new Exception(SAMPLE_EXCEPTION_MESSAGE))).when(mockDao).updateShadowThing(any(), any(), any(), anyLong());
->>>>>>> 0a5a0df5
             ServiceError thrown = assertThrows(ServiceError.class, () -> updateThingShadowIPCHandler.handleRequest(request));
             assertThat(thrown.getMessage(), containsString(SAMPLE_EXCEPTION_MESSAGE));
 
@@ -681,15 +651,9 @@
         request.setShadowName(SHADOW_NAME);
         request.setPayload(updateRequest);
 
-<<<<<<< HEAD
-        try (UpdateThingShadowIPCHandler updateThingShadowIPCHandler = new UpdateThingShadowIPCHandler(mockContext, mockDao, mockAuthorizationHandlerWrapper, mockPubSubClientWrapper, mockSynchronizeHelper)) {
-            when(mockDao.getShadowThing(any(), any())).thenReturn(Optional.of(initialDocument));
-            when(mockDao.updateShadowThing(any(), any(), any())).thenReturn(Optional.empty());
-=======
-        try (UpdateThingShadowIPCHandler updateThingShadowIPCHandler = new UpdateThingShadowIPCHandler(mockContext, mockDao, mockAuthorizationHandlerWrapper, mockPubSubClientWrapper)) {
+        try (UpdateThingShadowIPCHandler updateThingShadowIPCHandler = new UpdateThingShadowIPCHandler(mockContext, mockDao, mockAuthorizationHandlerWrapper, mockPubSubClientWrapper, mockSynchronizeHelper)) {
             when(mockDao.getShadowThing(any(), any())).thenReturn(Optional.of(new ShadowDocument(initialDocument)));
             when(mockDao.updateShadowThing(any(), any(), any(), anyLong())).thenReturn(Optional.empty());
->>>>>>> 0a5a0df5
 
             ServiceError thrown = assertThrows(ServiceError.class, () -> updateThingShadowIPCHandler.handleRequest(request));
             assertThat(thrown.getMessage(), startsWith("Unexpected error"));
